--- conflicted
+++ resolved
@@ -22,11 +22,7 @@
     <parent>
         <groupId>org.bitcoinj</groupId>
         <artifactId>bitcoinj-parent</artifactId>
-<<<<<<< HEAD
-        <version>0.13.3-alice-0.1.5</version>
-=======
-        <version>0.14-SNAPSHOT</version>
->>>>>>> 313e2c14
+        <version>0.14-alice-0.1.5</version>
     </parent>
 
     <artifactId>bitcoinj-core</artifactId>
@@ -500,11 +496,7 @@
         <dependency>
             <groupId>org.bitcoinj</groupId>
             <artifactId>orchid</artifactId>
-<<<<<<< HEAD
-            <version>1.1.1</version>
-=======
             <version>1.2</version>
->>>>>>> 313e2c14
         </dependency>
         <dependency>
             <groupId>com.squareup.okhttp</groupId>
