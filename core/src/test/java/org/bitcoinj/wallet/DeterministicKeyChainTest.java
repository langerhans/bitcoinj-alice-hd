--- conflicted
+++ resolved
@@ -28,10 +28,7 @@
 import org.bitcoinj.params.UnitTestParams;
 import org.bitcoinj.store.UnreadableWalletException;
 import org.bitcoinj.utils.Threading;
-<<<<<<< HEAD
-=======
-
->>>>>>> 46fbc1aa
+
 import org.junit.Before;
 import org.junit.Test;
 import org.slf4j.Logger;
@@ -50,29 +47,6 @@
 
     private DeterministicKeyChain chain;
     private final byte[] ENTROPY = Sha256Hash.hash("don't use a string seed like this in real life".getBytes()).getBytes();
-
-    private static final String TREZOR_SEED_PHRASE = "sniff divert demise scrub pony motor struggle innocent model mask enroll settle cash junior denial harsh peasant update estate aspect lyrics season empower asset";
-
-    // m/44'/0'/0'/0/0
-    private static final String EXPECTED_ADDRESS_0 = "1MkTpZN4TpLwJjZt9zHBXREJA8avUHXB3q";
-
-    // m/44'/0'/0'/0/1
-    private static final String EXPECTED_ADDRESS_1 = "1WGmwv86m1fFNVDRQ2YagdAFCButd36SV";
-
-    // m/44'/0'/0'/0/2
-    private static final String EXPECTED_ADDRESS_2 = "1PP1BvDeXjUcPDiEHBPWptQBAukhAwsLFt";
-
-    // m/44'/0'/0'/0/3
-    private static final String EXPECTED_ADDRESS_3 = "128f69V7GRqNSKwrjMkcuB6dbFKKEPtaLC";
-
-    // m/44'/0'/0'/0/4
-    private static final String EXPECTED_ADDRESS_4 = "18dxk72otf2amyAsjiKnEWhox5CJGQHYGA";
-
-    //  The secs constant comes from the unit test file, so we can compare serialized data properly.
-    private long secs = 1389353062L;
-
-    NetworkParameters mainnet = NetworkParameters.fromID(NetworkParameters.ID_MAINNET);
-
 
     private static final String TREZOR_SEED_PHRASE = "sniff divert demise scrub pony motor struggle innocent model mask enroll settle cash junior denial harsh peasant update estate aspect lyrics season empower asset";
 
@@ -217,7 +191,6 @@
         chain = DeterministicKeyChain.fromProtobuf(keys, null).get(0);
         // ALICE
         // assertEquals(EXPECTED_SERIALIZATION, protoToString(chain.serializeToProtobuf()));
-<<<<<<< HEAD
 
         // Reborn keys have a birthdate - do not compare these
         DeterministicKey key1reborn = chain.findKeyFromPubHash(key1.getPubKeyHash());
@@ -233,12 +206,6 @@
         assertEquals(key2, key2reborn);
         assertEquals(key3, key3reborn);
         assertEquals(key4, key4reborn);
-=======
-        assertEquals(key1, chain.findKeyFromPubHash(key1.getPubKeyHash()));
-        assertEquals(key2, chain.findKeyFromPubHash(key2.getPubKeyHash()));
-        assertEquals(key3, chain.findKeyFromPubHash(key3.getPubKeyHash()));
-        assertEquals(key4, chain.getKey(KeyChain.KeyPurpose.CHANGE));
->>>>>>> 46fbc1aa
         key1.sign(Sha256Hash.ZERO_HASH);
         key2.sign(Sha256Hash.ZERO_HASH);
         key3.sign(Sha256Hash.ZERO_HASH);
@@ -410,11 +377,7 @@
 
         ImmutableList<ChildNumber> key_m_44h_0h_0h_path = key_m_44h_0h_0h.getPath();
 
-<<<<<<< HEAD
-        DeterministicKey key_m_44h_0h_0h_pubOnly = key_m_44h_0h_0h.getPubOnly();
-=======
         DeterministicKey key_m_44h_0h_0h_pubOnly = key_m_44h_0h_0h.dropPrivateBytes();
->>>>>>> 46fbc1aa
 
         // Generate a chain using the pubkey only of the root node
         DeterministicKeyChain accountChain = new DeterministicKeyChain(key_m_44h_0h_0h_pubOnly, key_m_44h_0h_0h_pubOnly.getCreationTimeSeconds(), key_m_44h_0h_0h_path);
