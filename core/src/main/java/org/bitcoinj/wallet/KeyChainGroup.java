--- conflicted
+++ resolved
@@ -734,16 +734,12 @@
         return result;
     }
 
-<<<<<<< HEAD
     static KeyChainGroup fromProtobufUnencrypted(NetworkParameters params, List<Protos.Key> keys) throws UnreadableWalletException {
         return fromProtobufUnencrypted(params, keys, new DefaultKeyChainFactory());
     }
 
     public static KeyChainGroup fromProtobufUnencrypted(NetworkParameters params, List<Protos.Key> keys, KeyChainFactory factory) throws UnreadableWalletException {
-=======
-    public static KeyChainGroup fromProtobufUnencrypted(NetworkParameters params, List<Protos.Key> keys) throws UnreadableWalletException {
         System.out.println("KeyChainGroup#fromProtobufUnencrypted There are " + (keys == null ? 0 : keys.size()) + " keys.");
->>>>>>> c190a7ee
         BasicKeyChain basicKeyChain = BasicKeyChain.fromProtobufUnencrypted(keys);
         List<DeterministicKeyChain> chains = DeterministicKeyChain.fromProtobuf(keys, null, factory);
         EnumMap<KeyChain.KeyPurpose, DeterministicKey> currentKeys = null;
@@ -873,12 +869,7 @@
         // as current RECEIVE key and latest issued internal key as CHANGE key. This should be changed as soon as other
         // kinds of KeyPurpose are introduced.
         if (activeChain.getIssuedExternalKeys() > 0) {
-<<<<<<< HEAD
-            DeterministicKey currentExternalKey = activeChain.getKeyByPath(
-                    HDUtils.append(
-                            HDUtils.concat(activeChain.getAccountPath(), DeterministicKeyChain.EXTERNAL_SUBPATH),
-                            new ChildNumber(activeChain.getIssuedExternalKeys() - 1)));
-=======
+
             List<ChildNumber> externalPath = Lists.newArrayList(rootNodePath);
             externalPath.add(ChildNumber.ZERO);
             externalPath.add(new ChildNumber(activeChain.getIssuedExternalKeys() - 1));
@@ -886,17 +877,10 @@
             log.debug("externalPath: " + externalPath.toString());
             DeterministicKey currentExternalKey = activeChain.getKeyByPath(ImmutableList.copyOf(externalPath));
 
->>>>>>> c190a7ee
             currentKeys.put(KeyChain.KeyPurpose.RECEIVE_FUNDS, currentExternalKey);
         }
 
         if (activeChain.getIssuedInternalKeys() > 0) {
-<<<<<<< HEAD
-            DeterministicKey currentInternalKey = activeChain.getKeyByPath(
-                    HDUtils.append(
-                            HDUtils.concat(activeChain.getAccountPath(), DeterministicKeyChain.INTERNAL_SUBPATH),
-                            new ChildNumber(activeChain.getIssuedInternalKeys() - 1)));
-=======
           List<ChildNumber> internalPath = Lists.newArrayList(rootNodePath);
             internalPath.add(new ChildNumber(1));
             internalPath.add(new ChildNumber(activeChain.getIssuedInternalKeys() - 1));
@@ -904,7 +888,6 @@
             log.debug("internalPath: " + internalPath.toString());
             DeterministicKey currentInternalKey = activeChain.getKeyByPath(ImmutableList.copyOf(internalPath));
 
->>>>>>> c190a7ee
             currentKeys.put(KeyChain.KeyPurpose.CHANGE, currentInternalKey);
         }
         return currentKeys;
