--- conflicted
+++ resolved
@@ -61,13 +61,11 @@
  * A watching wallet is not instantiated using the public part of the master key as you may imagine. Instead, you
  * need to take the account key (first child of the master key) and provide the public part of that to the watching
  * wallet instead. You can do this by calling {@link #getWatchingKey()} and then serializing it with
-<<<<<<< HEAD
  * {@link org.bitcoinj.crypto.DeterministicKey#serializePubB58(org.bitcoinj.core.NetworkParameters)}. The resulting "xpub..." string encodes
  * sufficient information about the account key to create a watching chain via
  * {@link org.bitcoinj.crypto.DeterministicKey#deserializeB58(org.bitcoinj.crypto.DeterministicKey, String, org.bitcoinj.core.NetworkParameters)}
  * (with null as the first parameter) and then
-=======
->>>>>>> c190a7ee
+
  * {@link DeterministicKeyChain#DeterministicKeyChain(org.bitcoinj.crypto.DeterministicKey)}.</p>
  *
  * <p>This class builds on {@link org.bitcoinj.crypto.DeterministicHierarchy} and
@@ -384,18 +382,6 @@
      *
      * This constructor allows the specification of the root node you want to watch from
      */
-<<<<<<< HEAD
-    public DeterministicKeyChain(DeterministicKey watchingKey, long creationTimeSeconds) {
-        checkArgument(watchingKey.isPubKeyOnly(), "Private subtrees not currently supported: if you got this key from DKC.getWatchingKey() then use .dropPrivate().dropParent() on it first.");
-        checkArgument(watchingKey.getPath().size() == getAccountPath().size(), "You can only watch an account key currently");
-        basicKeyChain = new BasicKeyChain();
-        this.creationTimeSeconds = creationTimeSeconds;
-        this.seed = null;
-        rootKey = null;
-        addToBasicChain(watchingKey);
-        hierarchy = new DeterministicHierarchy(watchingKey);
-        initializeHierarchyUnencrypted(watchingKey);
-=======
     public DeterministicKeyChain(DeterministicKey watchingKey, long creationTimeSeconds, ImmutableList<ChildNumber> rootNodeList) {
         basicKeyChain = new BasicKeyChain();
         this.creationTimeSeconds = creationTimeSeconds;
@@ -411,7 +397,6 @@
      */
     public DeterministicKeyChain(DeterministicKey watchingKey, long creationTimeSeconds) {
       this(watchingKey, creationTimeSeconds, ACCOUNT_ZERO_PATH);
->>>>>>> c190a7ee
     }
 
     public DeterministicKeyChain(DeterministicKey watchingKey) {
@@ -465,12 +450,6 @@
         return new DeterministicKeyChain(accountKey, seedCreationTimeSecs);
     }
 
-<<<<<<< HEAD
-    /**
-     * For use in {@link KeyChainFactory} during deserialization.
-     */
-    protected DeterministicKeyChain(DeterministicSeed seed, @Nullable KeyCrypter crypter) {
-=======
   /**
      * Creates a key chain that watches the given account key and rootNodeList, and assumes there are no transactions involving it until
      * the given time (this is an optimisation for chain scanning purposes).
@@ -479,8 +458,11 @@
         return new DeterministicKeyChain(accountKey, seedCreationTimeSecs, rootNodeList);
     }
 
+      /**
+       * For use in {@link KeyChainFactory} during deserialization.
+       */
       DeterministicKeyChain(DeterministicSeed seed, @Nullable KeyCrypter crypter) {
->>>>>>> c190a7ee
+
         this.seed = seed;
         this.rootNodeList = ACCOUNT_ZERO_PATH;
         basicKeyChain = new BasicKeyChain(crypter);
@@ -488,39 +470,35 @@
             //rootKey = HDKeyDerivation.createMasterPrivateKey(ACCOUNT_ZERO_PATH, checkNotNull(seed.getSeedBytes()));
             rootKey = HDKeyDerivation.createMasterPrivateKey(ImmutableList.<ChildNumber>builder().build(), checkNotNull(seed.getSeedBytes()));
             rootKey.setCreationTimeSeconds(seed.getCreationTimeSeconds());
-<<<<<<< HEAD
+
             addToBasicChain(rootKey);
             hierarchy = new DeterministicHierarchy(rootKey);
             for (int i = 1; i <= getAccountPath().size(); i++) {
                 addToBasicChain(hierarchy.get(getAccountPath().subList(0, i), false, true));
             }
-            initializeHierarchyUnencrypted(rootKey);
-=======
+
             initializeHierarchyUnencrypted(rootKey, ACCOUNT_ZERO_PATH);
->>>>>>> c190a7ee
+
         }
         // Else...
         // We can't initialize ourselves with just an encrypted seed, so we expected deserialization code to do the
         // rest of the setup (loading the root key).
     }
-
-<<<<<<< HEAD
     /**
      * For use in encryption when {@link #toEncrypted(KeyCrypter, KeyParameter)} is called, so that
      * subclasses can override that method and create an instance of the right class.
      *
      * See also {@link #makeKeyChainFromSeed(DeterministicSeed)}
      */
-    protected DeterministicKeyChain(KeyCrypter crypter, KeyParameter aesKey, DeterministicKeyChain chain) {
-=======
-     // For use in encryption.
+
+    // For use in encryption.
     private DeterministicKeyChain(KeyCrypter crypter, KeyParameter aesKey, DeterministicKeyChain chain) {
         this(crypter, aesKey, chain, ACCOUNT_ZERO_PATH);
     }
 
     // For use in encryption.
     private DeterministicKeyChain(KeyCrypter crypter, KeyParameter aesKey, DeterministicKeyChain chain, ImmutableList<ChildNumber> rootNodeList) {
->>>>>>> c190a7ee
+
         // Can't encrypt a watching chain.
         checkNotNull(chain.rootKey);
         checkNotNull(chain.seed);
@@ -543,14 +521,6 @@
         hierarchy = new DeterministicHierarchy(rootKey);
         basicKeyChain.importKey(rootKey);
 
-<<<<<<< HEAD
-        for (int i = 1; i < getAccountPath().size(); i++) {
-            encryptNonLeaf(aesKey, chain, rootKey, getAccountPath().subList(0, i));
-        }
-        DeterministicKey account = encryptNonLeaf(aesKey, chain, rootKey, getAccountPath());
-        externalKey = encryptNonLeaf(aesKey, chain, account, HDUtils.concat(getAccountPath(), EXTERNAL_SUBPATH));
-        internalKey = encryptNonLeaf(aesKey, chain, account, HDUtils.concat(getAccountPath(), INTERNAL_SUBPATH));
-=======
         // Top level node
         DeterministicKey account = encryptNonLeaf(aesKey, chain, rootKey, rootKey.getPath());
         log.debug("account: " + account);
@@ -590,20 +560,16 @@
         System.out.println("DeterministicKeyChain - " + internalPathAbsolute);
         internalKey = encryptNonLeaf(aesKey, chain, parent,  ImmutableList.copyOf(internalPathAbsolute));
         log.debug("internalKey:" + internalKey);
->>>>>>> c190a7ee
 
         // Now copy the (pubkey only) leaf keys across to avoid rederiving them. The private key bytes are missing
         // anyway so there's nothing to encrypt.
         for (ECKey eckey : chain.basicKeyChain.getKeys()) {
             DeterministicKey key = (DeterministicKey) eckey;
-<<<<<<< HEAD
-            if (key.getPath().size() != getAccountPath().size() + 2) continue; // Not a leaf key.
-            DeterministicKey parent = hierarchy.get(checkNotNull(key.getParent()).getPath(), false, false);
-=======
+
             if ((!isTrezorPath(key.getPath()) && key.getPath().size() != 3) ||        // Not a leaf key for a regular bitcoinj wallet (e.g. M/0H/0/0)
                 (isTrezorPath(key.getPath()) && key.getPath().size() != 5)) continue; // Not a leaf key - Trezor leaves are of form e.g. (M/44H/0H/0H/0/1)
             DeterministicKey parentKey = hierarchy.get(checkNotNull(key.getParent()).getPath(), false, false);
->>>>>>> c190a7ee
+
             // Clone the key to the new encrypted hierarchy.
 
             key = new DeterministicKey(key.dropPrivateBytes(), parentKey);
@@ -631,11 +597,6 @@
 
     // Derives the account path keys and inserts them into the basic key chain. This is important to preserve their
     // order for serialization, amongst other things.
-<<<<<<< HEAD
-    private void initializeHierarchyUnencrypted(DeterministicKey baseKey) {
-        externalKey = hierarchy.deriveChild(getAccountPath(), false, false, ChildNumber.ZERO);
-        internalKey = hierarchy.deriveChild(getAccountPath(), false, false, ChildNumber.ONE);
-=======
     private void initializeHierarchyUnencrypted(DeterministicKey baseKey, ImmutableList<ChildNumber> rootNodeList) {
         ImmutableList<ChildNumber> emptyRootNodeList = ImmutableList.of(new ChildNumber(0, true));
         if (rootKey != null &&
@@ -667,7 +628,6 @@
         log.debug("Adding externalKey: {}", externalKey);
         log.debug("Adding internalKey: {}", internalKey);
 
->>>>>>> c190a7ee
         addToBasicChain(externalKey);
         addToBasicChain(internalKey);
     }
@@ -849,16 +809,9 @@
     }
 
     /**
-<<<<<<< HEAD
-     * <p>An alias for <code>getKeyByPath(getAccountPath())</code>.</p>
-     *
-     * <p>Use this when you would like to create a watching key chain that follows this one, but can't spend money from it.
-=======
-
      * <p>An alias for <code>getKeyByPath(rootNodeList).getPubOnly()</code>.
      * Use this when you would like to create a watching key chain that follows this one, but can't spend money from it.
 
->>>>>>> c190a7ee
      * The returned key can be serialized and then passed into {@link #watch(org.bitcoinj.crypto.DeterministicKey)}
      * on another system to watch the hierarchy.</p>
      *
@@ -866,21 +819,13 @@
      * be used for signing etc if the private key bytes are available.</p>
      */
     public DeterministicKey getWatchingKey() {
-<<<<<<< HEAD
-        return getKeyByPath(getAccountPath());
-=======
         return getKeyByPath(rootNodeList, true).dropPrivateBytes();
->>>>>>> c190a7ee
     }
 
     /** Returns true if this chain is watch only, meaning it has public keys but no private key. */
     public boolean isWatching() {
-<<<<<<< HEAD
-        return getWatchingKey().isWatching();
-=======
         DeterministicKey key = getKeyByPath(rootNodeList, true);
         return key.isWatching();
->>>>>>> c190a7ee
     }
 
     @Override
@@ -1115,12 +1060,6 @@
                     boolean isMarried = !isFollowingKey && !chains.isEmpty() && chains.get(chains.size() - 1).isFollowing();
                     if (seed == null) {
                         DeterministicKey accountKey = new DeterministicKey(immutablePath, chainCode, pubkey, null, null);
-<<<<<<< HEAD
-                        chain = factory.makeWatchingKeyChain(key, iter.peek(), accountKey, isFollowingKey, isMarried);
-                        isWatchingAccountKey = true;
-                    } else {
-                        chain = factory.makeKeyChain(key, iter.peek(), seed, crypter, isMarried);
-=======
 
                         // ALICE
                         if (isMarried) {
@@ -1139,7 +1078,7 @@
                           // ALICE- pass in immutable path
                           chain = new DeterministicKeyChain(seed, immutablePath, crypter);
                         }
->>>>>>> c190a7ee
+
                         chain.lookaheadSize = LAZY_CALCULATE_LOOKAHEAD;
                         lookaheadSize = LAZY_CALCULATE_LOOKAHEAD;
                         // If the seed is encrypted, then the chain is incomplete at this point. However, we will load
@@ -1200,20 +1139,6 @@
                 }
                 if (log.isDebugEnabled())
                     log.debug("Deserializing: DETERMINISTIC_KEY: {}", detkey);
-<<<<<<< HEAD
-                if (!isWatchingAccountKey) {
-                    // If the non-encrypted case, the non-leaf keys (account, internal, external) have already
-                    // been rederived and inserted at this point. In the encrypted case though,
-                    // we can't rederive and we must reinsert, potentially building the heirarchy object
-                    // if need be.
-                    if (path.size() == 0) {
-                        // Master key.
-                        if (chain.rootKey == null) {
-                            chain.rootKey = detkey;
-                            chain.hierarchy = new DeterministicHierarchy(detkey);
-                        }
-                    } else if (path.size() == chain.getAccountPath().size() + 1) {
-=======
 
                     // If the non-encrypted case, the non-leaf keys (account, internal, external) have already been
                     // rederived and inserted at this point and the two lines below are just a no-op. In the encrypted
@@ -1238,7 +1163,7 @@
                         // Trezor:
                         //   m/44h/0h/0h/0 external
                         //   m/44h/0h/0h/1
->>>>>>> c190a7ee
+
                         if (detkey.getChildNumber().num() == 0) {
                             chain.externalKey = detkey;
                             chain.issuedExternalKeys = key.getDeterministicKey().getIssuedSubkeys();
@@ -1316,9 +1241,6 @@
         checkState(seed.isEncrypted());
         String passphrase = DEFAULT_PASSPHRASE_FOR_MNEMONIC; // FIXME allow non-empty passphrase
         DeterministicSeed decSeed = seed.decrypt(getKeyCrypter(), passphrase, aesKey);
-<<<<<<< HEAD
-        DeterministicKeyChain chain = makeKeyChainFromSeed(decSeed);
-=======
         DeterministicKeyChain chain;
         if (rootKey != null && isTrezorPath(rootKey.getPath())) {
           List<ChildNumber> trezorRootNodePath = new ArrayList<ChildNumber>();
@@ -1343,7 +1265,6 @@
         }
         System.out.println("DeterministicKeyChain - root of decrypted chain: " + chain.toString());
 
->>>>>>> c190a7ee
         // Now double check that the keys match to catch the case where the key is wrong but padding didn't catch it.
         // ALICE
         if (chain.rootKey != null && rootKey != null && chain.rootKey.getPath().equals(rootKey.getPath())) {
@@ -1359,12 +1280,10 @@
         // anyway so there's nothing to decrypt.
         for (ECKey eckey : basicKeyChain.getKeys()) {
             DeterministicKey key = (DeterministicKey) eckey;
-<<<<<<< HEAD
-            if (key.getPath().size() != getAccountPath().size() + 2) continue; // Not a leaf key.
-=======
+
           if ((!isTrezorPath(key.getPath()) && key.getPath().size() != 3) ||
              (isTrezorPath(key.getPath()) && key.getPath().size() != 5)) continue; // Not a leaf key - Trezor leaves are of form e.g. [44H, 0H, 0H, 0, 1]
->>>>>>> c190a7ee
+
             checkState(key.isEncrypted());
             DeterministicKey parent = chain.hierarchy.get(checkNotNull(key.getParent()).getPath(), false, false);
             // Clone the key to the new decrypted hierarchy.
