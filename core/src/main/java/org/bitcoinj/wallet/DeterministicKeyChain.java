/**
 * Copyright 2014 The bitcoinj developers.
 *
 * Licensed under the Apache License, Version 2.0 (the "License");
 * you may not use this file except in compliance with the License.
 * You may obtain a copy of the License at
 *
 *    http://www.apache.org/licenses/LICENSE-2.0
 *
 * Unless required by applicable law or agreed to in writing, software
 * distributed under the License is distributed on an "AS IS" BASIS,
 * WITHOUT WARRANTIES OR CONDITIONS OF ANY KIND, either express or implied.
 * See the License for the specific language governing permissions and
 * limitations under the License.
 */

package org.bitcoinj.wallet;

import com.google.common.collect.Lists;
import org.bitcoinj.core.BloomFilter;
import org.bitcoinj.core.ECKey;
import org.bitcoinj.core.NetworkParameters;
import org.bitcoinj.core.Utils;
import org.bitcoinj.crypto.*;
import org.bitcoinj.script.Script;
import org.bitcoinj.store.UnreadableWalletException;
import org.bitcoinj.utils.Threading;

import com.google.common.base.Joiner;
import com.google.common.collect.ImmutableList;
import com.google.protobuf.ByteString;
import org.slf4j.Logger;
import org.slf4j.LoggerFactory;
import org.spongycastle.crypto.params.KeyParameter;

import javax.annotation.Nullable;
import java.math.BigInteger;
import java.security.SecureRandom;
import java.util.*;
import java.util.concurrent.Executor;
import java.util.concurrent.locks.ReentrantLock;

import static com.google.common.base.Preconditions.*;
import static com.google.common.collect.Lists.newArrayList;
import static com.google.common.collect.Lists.newLinkedList;

/**
 * <p>A deterministic key chain is a {@link KeyChain} that uses the
 * <a href="https://github.com/bitcoin/bips/blob/master/bip-0032.mediawiki">BIP 32 standard</a>, as implemented by
 * {@link org.bitcoinj.crypto.DeterministicHierarchy}, to derive all the keys in the keychain from a master seed.
 * This type of wallet is extremely convenient and flexible. Although backing up full wallet files is always a good
 * idea, to recover money only the root seed needs to be preserved and that is a number small enough that it can be
 * written down on paper or, when represented using a BIP 39 {@link org.bitcoinj.crypto.MnemonicCode},
 * dictated over the phone (possibly even memorized).</p>
 *
 * <p>Deterministic key chains have other advantages: parts of the key tree can be selectively revealed to allow
 * for auditing, and new public keys can be generated without access to the private keys, yielding a highly secure
 * configuration for web servers which can accept payments into a wallet but not spend from them. This does not work
 * quite how you would expect due to a quirk of elliptic curve mathematics and the techniques used to deal with it.
 * A watching wallet is not instantiated using the public part of the master key as you may imagine. Instead, you
 * need to take the account key (first child of the master key) and provide the public part of that to the watching
 * wallet instead. You can do this by calling {@link #getWatchingKey()} and then serializing it with
 * {@link DeterministicKeyChain#DeterministicKeyChain(org.bitcoinj.crypto.DeterministicKey)}.</p>
 *
 * <p>This class builds on {@link org.bitcoinj.crypto.DeterministicHierarchy} and
 * {@link org.bitcoinj.crypto.DeterministicKey} by adding support for serialization to and from protobufs,
 * and encryption of parts of the key tree. Internally it arranges itself as per the BIP 32 spec, with the seed being
 * used to derive a master key, which is then used to derive an account key, the account key is used to derive two
 * child keys called the <i>internal</i> and <i>external</i> keys (for change and handing out addresses respectively)
 * and finally the actual leaf keys that users use hanging off the end. The leaf keys are special in that they don't
 * internally store the private part at all, instead choosing to rederive the private key from the parent when
 * needed for signing. This simplifies the design for encrypted key chains.</p>
 *
 * <p>The key chain manages a <i>lookahead zone</i>. This zone is required because when scanning the chain, you don't
 * know exactly which keys might receive payments. The user may have handed out several addresses and received payments
 * on them, but for latency reasons the block chain is requested from remote peers in bulk, meaning you must
 * "look ahead" when calculating keys to put in the Bloom filter. The default lookahead zone is 100 keys, meaning if
 * the user hands out more than 100 addresses and receives payment on them before the chain is next scanned, some
 * transactions might be missed. 100 is a reasonable choice for consumer wallets running on CPU constrained devices.
 * For industrial wallets that are receiving keys all the time, a higher value is more appropriate. Ideally DKC and the
 * wallet would know how to adjust this value automatically, but that's not implemented at the moment.</p>
 *
 * <p>In fact the real size of the lookahead zone is larger than requested, by default, it's one third larger. This
 * is because the act of deriving new keys means recalculating the Bloom filters and this is an expensive operation.
 * Thus, to ensure we don't have to recalculate on every single new key/address requested or seen we add more buffer
 * space and only extend the lookahead zone when that buffer is exhausted. For example with a lookahead zone of 100
 * keys, you can request 33 keys before more keys will be calculated and the Bloom filter rebuilt and rebroadcast.
 * But even when you are requesting the 33rd key, you will still be looking 100 keys ahead.
 * </p>
 */
@SuppressWarnings("PublicStaticCollectionField")
public class DeterministicKeyChain implements EncryptableKeyChain {
    private static final Logger log = LoggerFactory.getLogger(DeterministicKeyChain.class);
    public static final String DEFAULT_PASSPHRASE_FOR_MNEMONIC = "";

    protected final ReentrantLock lock = Threading.lock("DeterministicKeyChain");

    private DeterministicHierarchy hierarchy;
    @Nullable private DeterministicKey rootKey;
    @Nullable private DeterministicSeed seed;

    // Ignored if seed != null. Useful for watching hierarchies.
    private long creationTimeSeconds = MnemonicCode.BIP39_STANDARDISATION_TIME_SECS;

    // Paths through the key tree. External keys are ones that are communicated to other parties. Internal keys are
    // keys created for change addresses, coinbases, mixing, etc - anything that isn't communicated. The distinction
    // is somewhat arbitrary but can be useful for audits. The first number is the "account number" but we don't use
    // that feature yet. In future we might hand out different accounts for cases where we wish to hand payers
    // a payment request that can generate lots of addresses independently.
    public static final ImmutableList<ChildNumber> ACCOUNT_ZERO_PATH = ImmutableList.of(ChildNumber.ZERO_HARDENED);
    public static final ImmutableList<ChildNumber> EXTERNAL_PATH = ImmutableList.of(ChildNumber.ZERO_HARDENED, ChildNumber.ZERO);
    public static final ImmutableList<ChildNumber> INTERNAL_PATH = ImmutableList.of(ChildNumber.ZERO_HARDENED, ChildNumber.ONE);

    // We try to ensure we have at least this many keys ready and waiting to be handed out via getKey().
    // See docs for getLookaheadSize() for more info on what this is for. The -1 value means it hasn't been calculated
    // yet. For new chains it's set to whatever the default is, unless overridden by setLookaheadSize. For deserialized
    // chains, it will be calculated on demand from the number of loaded keys.
    private static final int LAZY_CALCULATE_LOOKAHEAD = -1;
    protected int lookaheadSize = 100;
    // The lookahead threshold causes us to batch up creation of new keys to minimize the frequency of Bloom filter
    // regenerations, which are expensive and will (in future) trigger chain download stalls/retries. One third
    // is an efficiency tradeoff.
    protected int lookaheadThreshold = calcDefaultLookaheadThreshold();

    private int calcDefaultLookaheadThreshold() {
        return lookaheadSize / 3;
    }

    // The parent keys for external keys (handed out to other people) and internal keys (used for change addresses).
    private DeterministicKey externalKey, internalKey;
    // How many keys on each path have actually been used. This may be fewer than the number that have been deserialized
    // or held in memory, because of the lookahead zone.
    private int issuedExternalKeys, issuedInternalKeys;
    // A counter that is incremented each time a key in the lookahead threshold zone is marked as used and lookahead
    // is triggered. The Wallet/KCG reads these counters and combines them so it can tell the Peer whether to throw
    // away the current block (and any future blocks in the same download batch) and restart chain sync once a new
    // filter has been calculated. This field isn't persisted to the wallet as it's only relevant within a network
    // session.
    private int keyLookaheadEpoch;

    // We simplify by wrapping a basic key chain and that way we get some functionality like key lookup and event
    // listeners "for free". All keys in the key tree appear here, even if they aren't meant to be used for receiving
    // money.
    private final BasicKeyChain basicKeyChain;

    // If set this chain is following another chain in a married KeyChainGroup
    private boolean isFollowing;

    // holds a number of signatures required to spend. It's the N from N-of-M CHECKMULTISIG script for P2SH transactions
    // and always 1 for other transaction types
    protected int sigsRequiredToSpend = 1;


    public static class Builder<T extends Builder<T>> {
        protected SecureRandom random;
        protected int bits = 128;
        protected String passphrase;
        protected long seedCreationTimeSecs;
        protected byte[] entropy;
        protected DeterministicSeed seed;
        protected DeterministicKey watchingKey;

        protected Builder() {
        }

        @SuppressWarnings("unchecked")
        protected T self() {
            return (T)this;
        }

        /**
         * Creates a deterministic key chain starting from the given entropy. All keys yielded by this chain will be the same
         * if the starting entropy is the same. You should provide the creation time in seconds since the UNIX epoch for the
         * seed: this lets us know from what part of the chain we can expect to see derived keys appear.
         */
        public T entropy(byte[] entropy) {
            this.entropy = entropy;
            return self();
        }

        /**
         * Creates a deterministic key chain starting from the given seed. All keys yielded by this chain will be the same
         * if the starting seed is the same.
         */
        public T seed(DeterministicSeed seed) {
            this.seed = seed;
            return self();
        }

        /**
         * Generates a new key chain with entropy selected randomly from the given {@link java.security.SecureRandom}
         * object and of the requested size in bits.  The derived seed is further protected with a user selected passphrase
         * (see BIP 39).
         * @param random the random number generator - use new SecureRandom().
         * @param bits The number of bits of entropy to use when generating entropy.  Either 128 (default), 192 or 256.
         */
        public T random(SecureRandom random, int bits) {
            this.random = random;
            this.bits = bits;
            return self();
        }

        /**
         * Generates a new key chain with 128 bits of entropy selected randomly from the given {@link java.security.SecureRandom}
         * object.  The derived seed is further protected with a user selected passphrase
         * (see BIP 39).
         * @param random the random number generator - use new SecureRandom().
         */
        public T random(SecureRandom random) {
            this.random = random;
            return self();
        }

        public T watchingKey(DeterministicKey watchingKey) {
            this.watchingKey = watchingKey;
            return self();
        }

        public T seedCreationTimeSecs(long seedCreationTimeSecs) {
            this.seedCreationTimeSecs = seedCreationTimeSecs;
            return self();
        }

        /** The passphrase to use with the generated mnemonic, or null if you would like to use the default empty string. Currently must be the empty string. */
        public T passphrase(String passphrase) {
            // FIXME support non-empty passphrase
            this.passphrase = passphrase;
            return self();
        }


        public DeterministicKeyChain build() {
            checkState(random != null || entropy != null || seed != null || watchingKey!= null, "Must provide either entropy or random or seed or watchingKey");
            checkState(passphrase == null || seed == null, "Passphrase must not be specified with seed");
            DeterministicKeyChain chain;

            if (random != null) {
                // Default passphrase to "" if not specified
                chain = new DeterministicKeyChain(random, bits, getPassphrase(), seedCreationTimeSecs);
            } else if (entropy != null) {
                chain = new DeterministicKeyChain(entropy, getPassphrase(), seedCreationTimeSecs);
            } else if (seed != null) {
                chain = new DeterministicKeyChain(seed);
            } else {
                chain = new DeterministicKeyChain(watchingKey, seedCreationTimeSecs);
            }

            return chain;
        }

        protected String getPassphrase() {
            return passphrase != null ? passphrase : DEFAULT_PASSPHRASE_FOR_MNEMONIC;
        }
    }

    public static Builder<?> builder() {
        return new Builder();
    }

    /**
     * The root node of the DeterministicKeyChain
     */
    private final ImmutableList<ChildNumber> rootNodeList;

  /**
     * Generates a new key chain with entropy selected randomly from the given {@link java.security.SecureRandom}
     * object and the default entropy size.
     */
    public DeterministicKeyChain(SecureRandom random) {
        this(random, DeterministicSeed.DEFAULT_SEED_ENTROPY_BITS, DEFAULT_PASSPHRASE_FOR_MNEMONIC, Utils.currentTimeSeconds());
    }
  /**
   *
   * ALICE
     * Generates a new key chain with entropy selected randomly from the given {@link java.security.SecureRandom}
     * object and the default entropy size.
     */
    public DeterministicKeyChain(SecureRandom random, ImmutableList<ChildNumber> rootNodeList) {
        this(random, DeterministicSeed.DEFAULT_SEED_ENTROPY_BITS, DEFAULT_PASSPHRASE_FOR_MNEMONIC, Utils.currentTimeSeconds(), rootNodeList);
    }

    /**
     * Generates a new key chain with entropy selected randomly from the given {@link java.security.SecureRandom}
     * object and of the requested size in bits.
     */
    public DeterministicKeyChain(SecureRandom random, int bits) {
        this(random, bits, DEFAULT_PASSPHRASE_FOR_MNEMONIC, Utils.currentTimeSeconds());
    }

  /**
    * Generates a new key chain with entropy selected randomly from the given {@link java.security.SecureRandom}
    * object and of the requested size in bits.  The derived seed is further protected with a user selected passphrase
    * (see BIP 39).
    */
   public DeterministicKeyChain(SecureRandom random, int bits, String passphrase, long seedCreationTimeSecs) {
       this(new DeterministicSeed(random, bits, passphrase, seedCreationTimeSecs));
   }

  /**
    * Generates a new key chain with entropy selected randomly from the given {@link java.security.SecureRandom}
    * object and of the requested size in bits.  The derived seed is further protected with a user selected passphrase
    * (see BIP 39).
    */
   public DeterministicKeyChain(SecureRandom random, int bits, String passphrase, long seedCreationTimeSecs, ImmutableList<ChildNumber> rootPathNode) {
       this(new DeterministicSeed(random, bits, passphrase, seedCreationTimeSecs), rootPathNode);
   }

     /**
     * Creates a deterministic key chain starting from the given entropy. All keys yielded by this chain will be the same
     * if the starting seed is the same. You should provide the creation time in seconds since the UNIX epoch for the
     * seed: this lets us know from what part of the chain we can expect to see derived keys appear.
     */
    public DeterministicKeyChain(byte[] entropy, String passphrase, long seedCreationTimeSecs) {
        this(new DeterministicSeed(entropy, passphrase, seedCreationTimeSecs));
    }

  /**
     * Creates a deterministic key chain starting from the given seed. All keys yielded by this chain will be the same
     * if the starting seed is the same.
     */
    protected DeterministicKeyChain(DeterministicSeed seed) {
        this(seed, (KeyCrypter)null);
    }

  /**
     * Creates a deterministic key chain starting from the given seed and rootNodeList. All keys yielded by this chain will be the same
     * if the starting seed and rootNodeList is the same.
     */
    protected DeterministicKeyChain(DeterministicSeed seed, ImmutableList<ChildNumber> rootNodeList) {
        this(seed, rootNodeList, (KeyCrypter)null);
    }

   /**
     * ALICE
     * Creates a deterministic key chain starting from the given seed for a given account.
     * Standard HD wallets start at the node from M/0/0'
     * This constructor allows you to start creating keys from, say, m/44'/0'/0' (BIP 44)
     * All keys yielded by this chain will be the same if the starting seed is the same.
     * @param seed The seed to use for creation of the DeterministicKeyChain
     * @param rootNodeList The BIP32 node which will be used as the root for key generation
     *
     */
    protected DeterministicKeyChain(DeterministicSeed seed, ImmutableList<ChildNumber> rootNodeList, @Nullable KeyCrypter crypter) {
      this.seed = seed;
      this.rootNodeList = rootNodeList;
      basicKeyChain = new BasicKeyChain(crypter);
      if (!seed.isEncrypted()) {
          log.debug("seed is NOT encrypted, rootNodeList:" + rootNodeList);
          if (ACCOUNT_ZERO_PATH.equals(rootNodeList)) {
            // Non Trezor root node derivation
            rootKey = HDKeyDerivation.createMasterPrivateKey(checkNotNull(seed.getSeedBytes()));
          } else {
            // Trezor root node derivation
            rootKey = HDKeyDerivation.createRootNodeWithPrivateKey(rootNodeList, checkNotNull(seed.getSeedBytes()));
          }

          rootKey.setCreationTimeSeconds(seed.getCreationTimeSeconds());
          log.debug("rootKey is:" + rootKey);

          initializeHierarchyUnencrypted(rootKey, rootNodeList);
      } else {
        log.debug("seed IS encrypted");
      }
    }

  /**
     * Creates a deterministic key chain that watches the given (public only) root key. You can use this to calculate
     * balances and generally follow along, but spending is not possible with such a chain. Currently you can't use
     * this method to watch an arbitrary fragment of some other tree, this limitation may be removed in future.
     *
     * This constructor allows the specification of the root node you want to watch from
     */
    public DeterministicKeyChain(DeterministicKey watchingKey, long creationTimeSeconds, ImmutableList<ChildNumber> rootNodeList) {
<<<<<<< HEAD
        checkArgument(watchingKey.isPubKeyOnly(), "Private subtrees not currently supported");
=======
>>>>>>> 46fbc1aa
        basicKeyChain = new BasicKeyChain();
        this.creationTimeSeconds = creationTimeSeconds;
        this.seed = null;
        this.rootNodeList = rootNodeList;
        initializeHierarchyUnencrypted(watchingKey, rootNodeList);
    }

    /**
     * Creates a deterministic key chain that watches the given (public only) root key. You can use this to calculate
     * balances and generally follow along, but spending is not possible with such a chain. Currently you can't use
     * this method to watch an arbitrary fragment of some other tree, this limitation may be removed in future.
     */
    public DeterministicKeyChain(DeterministicKey watchingKey, long creationTimeSeconds) {
      this(watchingKey, creationTimeSeconds, ACCOUNT_ZERO_PATH);
    }

    public DeterministicKeyChain(DeterministicKey watchingKey) {
        this(watchingKey, Utils.currentTimeSeconds());
    }

  /**
    * <p>Creates a deterministic key chain with the given watch key. If <code>isFollowing</code> flag is set then this keychain follows
    * some other keychain. In a married wallet following keychain represents "spouse's" keychain.</p>
    * <p>Watch key has to be an account key.</p>
    */

    protected DeterministicKeyChain(DeterministicKey watchKey, boolean isFollowing) {
        this(watchKey, Utils.currentTimeSeconds());
        this.isFollowing = isFollowing;
    }

  /**
    * <p>Creates a deterministic key chain with the given watch key. If <code>isFollowing</code> flag is set then this keychain follows
    * some other keychain. In a married wallet following keychain represents "spouse's" keychain.</p>
    * <p>Watch key has to be an account key with the given rootNode</p>
    */
   private DeterministicKeyChain(DeterministicKey watchKey, boolean isFollowing, ImmutableList<ChildNumber> rootNode) {
       this(watchKey, Utils.currentTimeSeconds(), rootNode);
       this.isFollowing = isFollowing;
   }

     /**
     * Creates a deterministic key chain with the given watch key and that follows some other keychain. In a married
     * wallet following keychain represents "spouse"
     * Watch key has to be an account key.
     */
    public static DeterministicKeyChain watchAndFollow(DeterministicKey watchKey) {
        return new DeterministicKeyChain(watchKey, true);
    }

    /**
     * Creates a key chain that watches the given account key. The creation time is taken to be the time that BIP 32
     * was standardised: most likely, you can optimise by selecting a more accurate creation time for your key and
     * using the other watch method.
     */
    public static DeterministicKeyChain watch(DeterministicKey accountKey) {
        return watch(accountKey, DeterministicHierarchy.BIP32_STANDARDISATION_TIME_SECS);
    }

  /**
     * Creates a key chain that watches the given account key, and assumes there are no transactions involving it until
     * the given time (this is an optimisation for chain scanning purposes).
     */
    public static DeterministicKeyChain watch(DeterministicKey accountKey, long seedCreationTimeSecs) {
        return new DeterministicKeyChain(accountKey, seedCreationTimeSecs);
    }

  /**
     * Creates a key chain that watches the given account key and rootNodeList, and assumes there are no transactions involving it until
     * the given time (this is an optimisation for chain scanning purposes).
     */
    public static DeterministicKeyChain watch(DeterministicKey accountKey, long seedCreationTimeSecs, ImmutableList<ChildNumber> rootNodeList) {
        return new DeterministicKeyChain(accountKey, seedCreationTimeSecs, rootNodeList);
    }

      DeterministicKeyChain(DeterministicSeed seed, @Nullable KeyCrypter crypter) {
        this.seed = seed;
        this.rootNodeList = ACCOUNT_ZERO_PATH;
        basicKeyChain = new BasicKeyChain(crypter);
        if (!seed.isEncrypted()) {
            //rootKey = HDKeyDerivation.createMasterPrivateKey(ACCOUNT_ZERO_PATH, checkNotNull(seed.getSeedBytes()));
            rootKey = HDKeyDerivation.createMasterPrivateKey(ImmutableList.<ChildNumber>builder().build(), checkNotNull(seed.getSeedBytes()));
            rootKey.setCreationTimeSeconds(seed.getCreationTimeSeconds());
            initializeHierarchyUnencrypted(rootKey, ACCOUNT_ZERO_PATH);
        }
        // Else...
        // We can't initialize ourselves with just an encrypted seed, so we expected deserialization code to do the
        // rest of the setup (loading the root key).
    }

     // For use in encryption.
    private DeterministicKeyChain(KeyCrypter crypter, KeyParameter aesKey, DeterministicKeyChain chain) {
        this(crypter, aesKey, chain, ACCOUNT_ZERO_PATH);
    }

    // For use in encryption.
    private DeterministicKeyChain(KeyCrypter crypter, KeyParameter aesKey, DeterministicKeyChain chain, ImmutableList<ChildNumber> rootNodeList) {
        // Can't encrypt a watching chain.
        checkNotNull(chain.rootKey);
        checkNotNull(chain.seed);

        checkArgument(!chain.rootKey.isEncrypted(), "Chain already encrypted");

        this.issuedExternalKeys = chain.issuedExternalKeys;
        this.issuedInternalKeys = chain.issuedInternalKeys;

        this.lookaheadSize = chain.lookaheadSize;
        this.lookaheadThreshold = chain.lookaheadThreshold;

        this.seed = chain.seed.encrypt(crypter, aesKey);
        this.rootNodeList = rootNodeList;
        basicKeyChain = new BasicKeyChain(crypter);
        // The first number is the "account number" but we don't use that feature.
        log.debug("unencrypted rootKey: " + chain.rootKey);

        rootKey = chain.rootKey.encrypt(crypter, aesKey, null);
        hierarchy = new DeterministicHierarchy(rootKey);
        basicKeyChain.importKey(rootKey);

        // Top level node
        DeterministicKey account = encryptNonLeaf(aesKey, chain, rootKey, rootKey.getPath());
        log.debug("account: " + account);

        // For trezor soft wallets ensure there is an intermediate node between the M/44H/0H and M/44H/0H/0H/0 (namely M/44H/0H/0H)
        // Only keys with private keys can do hardened child derivation
        DeterministicKey intermediateKey = null;
        ImmutableList<ChildNumber> relativeExternalPath = EXTERNAL_PATH;
        ImmutableList<ChildNumber> relativeInternalPath = INTERNAL_PATH;

        if (isTrezorPath(rootKey.getPath()) && chain.rootKey.hasPrivKey() && rootKey.getPath().size() == 2) {
          // For Trezor soft wallets add in M/44H/0H/0H node if it is missing and use that as the parent to externalKey and internalKey
          intermediateKey = HDKeyDerivation.deriveChildKey(chain.rootKey, new ChildNumber(ChildNumber.HARDENED_BIT));
          intermediateKey = intermediateKey.encrypt(crypter, aesKey, account);
          hierarchy.putKey(intermediateKey);
          basicKeyChain.importKey(intermediateKey);
          System.out.println("DeterministicKeyChain - Added intermediate node: " + intermediateKey);
        }

        if (isTrezorPath(rootKey.getPath())) {
          relativeExternalPath =  ImmutableList.of(ChildNumber.ZERO);
          relativeInternalPath =  ImmutableList.of(ChildNumber.ONE);
        }

        DeterministicKey parent = intermediateKey == null ? account : intermediateKey;

        List<ChildNumber> externalPathAbsolute = Lists.newArrayList();
        externalPathAbsolute.addAll(parent.getPath());
        externalPathAbsolute.addAll(relativeExternalPath);
        System.out.println("DeterministicKeyChain - externalPathAbsolute: " + externalPathAbsolute);
        externalKey = encryptNonLeaf(aesKey, chain, parent, ImmutableList.copyOf(externalPathAbsolute));
        log.debug("externalKey:" + externalKey);

        List<ChildNumber> internalPathAbsolute = Lists.newArrayList();
        internalPathAbsolute.addAll(parent.getPath());
        internalPathAbsolute.addAll(relativeInternalPath);
        System.out.println("DeterministicKeyChain - " + internalPathAbsolute);
        internalKey = encryptNonLeaf(aesKey, chain, parent,  ImmutableList.copyOf(internalPathAbsolute));
        log.debug("internalKey:" + internalKey);

        // Now copy the (pubkey only) leaf keys across to avoid rederiving them. The private key bytes are missing
        // anyway so there's nothing to encrypt.
        for (ECKey eckey : chain.basicKeyChain.getKeys()) {
            DeterministicKey key = (DeterministicKey) eckey;
            if ((!isTrezorPath(key.getPath()) && key.getPath().size() != 3) ||        // Not a leaf key for a regular bitcoinj wallet (e.g. M/0H/0/0)
                (isTrezorPath(key.getPath()) && key.getPath().size() != 5)) continue; // Not a leaf key - Trezor leaves are of form e.g. (M/44H/0H/0H/0/1)
            DeterministicKey parentKey = hierarchy.get(checkNotNull(key.getParent()).getPath(), false, false);
            // Clone the key to the new encrypted hierarchy.
<<<<<<< HEAD
            key = new DeterministicKey(key.getPubOnly(), parentKey);
=======

            key = new DeterministicKey(key.dropPrivateBytes(), parentKey);

>>>>>>> 46fbc1aa
            hierarchy.putKey(key);
            basicKeyChain.importKey(key);
        }
    }

    private DeterministicKey encryptNonLeaf(KeyParameter aesKey, DeterministicKeyChain chain,
                                            DeterministicKey parent, ImmutableList<ChildNumber> path) {
        DeterministicKey key = chain.hierarchy.get(path, false, true);
        log.debug("unencrypted key: " + key);
        key = key.encrypt(checkNotNull(basicKeyChain.getKeyCrypter()), aesKey, parent);
        log.debug("encrypted key: " + key);
        hierarchy.putKey(key);
        basicKeyChain.importKey(key);
        return key;
    }

    // Derives the account path keys and inserts them into the basic key chain. This is important to preserve their
    // order for serialization, amongst other things.
    private void initializeHierarchyUnencrypted(DeterministicKey baseKey, ImmutableList<ChildNumber> rootNodeList) {
        ImmutableList<ChildNumber> emptyRootNodeList = ImmutableList.of(new ChildNumber(0, true));
        if (rootKey != null &&
                (baseKey.getPath().isEmpty() || (emptyRootNodeList.equals(baseKey.getPath()))|| DeterministicKeyChain.isTrezorPath(rootNodeList))) {

            // baseKey is a master/root key derived directly from a seed
            addToBasicChain(rootKey);

            hierarchy = new DeterministicHierarchy(rootKey);
            addToBasicChain(hierarchy.get(rootNodeList, false, true));
            log.debug("initialize 1 rootKey: " + rootKey);
        } else {
            // baseKey is a "watching key" that we were given so we could follow along with this account.
            rootKey = null;
            addToBasicChain(baseKey);
            hierarchy = new DeterministicHierarchy(baseKey);
            log.debug("initialize 2 rootKey: " + rootKey);
        }

        if (isTrezorPath(rootNodeList)) {
          // Ensure that parents of the external and internal key nodes are present in the hierarchy
          externalKey = hierarchy.deriveChild(rootNodeList, false, true, ChildNumber.ZERO);
          internalKey = hierarchy.deriveChild(rootNodeList, false, true, ChildNumber.ONE);
        } else {
          externalKey = hierarchy.deriveChild(rootNodeList, false, false, ChildNumber.ZERO);
          internalKey = hierarchy.deriveChild(rootNodeList, false, false, ChildNumber.ONE);
        }

        log.debug("Adding externalKey: {}", externalKey);
        log.debug("Adding internalKey: {}", internalKey);

        addToBasicChain(externalKey);
        addToBasicChain(internalKey);
    }

    /** Returns a freshly derived key that has not been returned by this method before. */
    @Override
    public DeterministicKey getKey(KeyPurpose purpose) {
        return getKeys(purpose, 1).get(0);
    }

    /** Returns freshly derived key/s that have not been returned by this method before. */
    @Override
    public List<DeterministicKey> getKeys(KeyPurpose purpose, int numberOfKeys) {
        checkArgument(numberOfKeys > 0);
        lock.lock();
        try {
            DeterministicKey parentKey;
            int index;
            switch (purpose) {
                // Map both REFUND and RECEIVE_KEYS to the same branch for now. Refunds are a feature of the BIP 70
                // payment protocol. Later we may wish to map it to a different branch (in a new wallet version?).
                // This would allow a watching wallet to only be able to see inbound payments, but not change
                // (i.e. spends) or refunds. Might be useful for auditing ...
                case RECEIVE_FUNDS:
                case REFUND:
                    issuedExternalKeys += numberOfKeys;
                    index = issuedExternalKeys;
                    parentKey = externalKey;
                    break;
                case AUTHENTICATION:
                case CHANGE:
                    issuedInternalKeys += numberOfKeys;
                    index = issuedInternalKeys;
                    parentKey = internalKey;
                    break;
                default:
                    throw new UnsupportedOperationException();
            }
            // Optimization: potentially do a very quick key generation for just the number of keys we need if we
            // didn't already create them, ignoring the configured lookahead size. This ensures we'll be able to
            // retrieve the keys in the following loop, but if we're totally fresh and didn't get a chance to
            // calculate the lookahead keys yet, this will not block waiting to calculate 100+ EC point multiplies.
            // On slow/crappy Android phones looking ahead 100 keys can take ~5 seconds but the OS will kill us
            // if we block for just one second on the UI thread. Because UI threads may need an address in order
            // to render the screen, we need getKeys to be fast even if the wallet is totally brand new and lookahead
            // didn't happen yet.
            //
            // It's safe to do this because when a network thread tries to calculate a Bloom filter, we'll go ahead
            // and calculate the full lookahead zone there, so network requests will always use the right amount.
            List<DeterministicKey> lookahead = maybeLookAhead(parentKey, index, 0, 0);
            basicKeyChain.importKeys(lookahead);
            List<DeterministicKey> keys = new ArrayList<DeterministicKey>(numberOfKeys);
            for (int i = 0; i < numberOfKeys; i++) {
                ImmutableList<ChildNumber> path = HDUtils.append(parentKey.getPath(), new ChildNumber(index - numberOfKeys + i, false));
                DeterministicKey k = hierarchy.get(path, false, false);
                // Just a last minute sanity check before we hand the key out to the app for usage. This isn't inspired
                // by any real problem reports from bitcoinj users, but I've heard of cases via the grapevine of
                // places that lost money due to bitflips causing addresses to not match keys. Of course in an
                // environment with flaky RAM there's no real way to always win: bitflips could be introduced at any
                // other layer. But as we're potentially retrieving from long term storage here, check anyway.
                checkForBitFlip(k);
                keys.add(k);
            }
            return keys;
        } finally {
            lock.unlock();
        }
    }

    private void checkForBitFlip(DeterministicKey k) {
        DeterministicKey parent = checkNotNull(k.getParent());
        byte[] rederived = HDKeyDerivation.deriveChildKeyBytesFromPublic(parent, k.getChildNumber(), HDKeyDerivation.PublicDeriveMode.WITH_INVERSION).keyBytes;
        byte[] actual = k.getPubKey();
        if (!Arrays.equals(rederived, actual))
            throw new IllegalStateException(String.format("Bit-flip check failed: %s vs %s", Arrays.toString(rederived), Arrays.toString(actual)));
    }

    private void addToBasicChain(DeterministicKey key) {
        basicKeyChain.importKeys(ImmutableList.of(key));
    }

    /**
     * Mark the DeterministicKey as used.
     * Also correct the issued{Internal|External}Keys counter, because all lower children seem to be requested already.
     * If the counter was updated, we also might trigger lookahead.
     */
    public DeterministicKey markKeyAsUsed(DeterministicKey k) {
        int numChildren = k.getChildNumber().i() + 1;

        if (k.getParent() == internalKey) {
            if (issuedInternalKeys < numChildren) {
                issuedInternalKeys = numChildren;
                maybeLookAhead();
            }
        } else if (k.getParent() == externalKey) {
            if (issuedExternalKeys < numChildren) {
                issuedExternalKeys = numChildren;
                maybeLookAhead();
            }
        }
        return k;
    }

    public DeterministicKey findKeyFromPubHash(byte[] pubkeyHash) {
        lock.lock();
        try {
            return (DeterministicKey) basicKeyChain.findKeyFromPubHash(pubkeyHash);
        } finally {
            lock.unlock();
        }
    }

    public DeterministicKey findKeyFromPubKey(byte[] pubkey) {
        lock.lock();
        try {
            return (DeterministicKey) basicKeyChain.findKeyFromPubKey(pubkey);
        } finally {
            lock.unlock();
        }
    }

    /**
     * Mark the DeterministicKeys as used, if they match the pubkeyHash
     * See {@link DeterministicKeyChain#markKeyAsUsed(DeterministicKey)} for more info on this.
     */
    @Nullable
    public DeterministicKey markPubHashAsUsed(byte[] pubkeyHash) {
        lock.lock();
        try {
            DeterministicKey k = (DeterministicKey) basicKeyChain.findKeyFromPubHash(pubkeyHash);
            if (k != null)
                markKeyAsUsed(k);
            return k;
        } finally {
            lock.unlock();
        }
    }

    /**
     * Mark the DeterministicKeys as used, if they match the pubkey
     * See {@link DeterministicKeyChain#markKeyAsUsed(DeterministicKey)} for more info on this.
     */
    @Nullable
    public DeterministicKey markPubKeyAsUsed(byte[] pubkey) {
        lock.lock();
        try {
            DeterministicKey k = (DeterministicKey) basicKeyChain.findKeyFromPubKey(pubkey);
            if (k != null)
                markKeyAsUsed(k);
            return k;
        } finally {
            lock.unlock();
        }
    }

    @Override
    public boolean hasKey(ECKey key) {
        lock.lock();
        try {
            return basicKeyChain.hasKey(key);
        } finally {
            lock.unlock();
        }
    }

    /** Returns the deterministic key for the given absolute path in the hierarchy. */
    protected DeterministicKey getKeyByPath(ChildNumber... path) {
        return getKeyByPath(ImmutableList.<ChildNumber>copyOf(path));
    }

    /** Returns the deterministic key for the given absolute path in the hierarchy. */
    protected DeterministicKey getKeyByPath(List<ChildNumber> path) {
        return getKeyByPath(path, false);
    }

    /** Returns the deterministic key for the given absolute path in the hierarchy, optionally creating it */
    public DeterministicKey getKeyByPath(List<ChildNumber> path, boolean create) {
        return hierarchy.get(path, false, create);
    }

    /**
<<<<<<< HEAD
=======

>>>>>>> 46fbc1aa
     * <p>An alias for <code>getKeyByPath(rootNodeList).getPubOnly()</code>.
     * Use this when you would like to create a watching key chain that follows this one, but can't spend money from it.

     * The returned key can be serialized and then passed into {@link #watch(org.bitcoinj.crypto.DeterministicKey)}
     * on another system to watch the hierarchy.</p>
     *
     * <p>Note that the returned key is not pubkey only unless this key chain already is: the returned key can still
     * be used for signing etc if the private key bytes are available.</p>
     */
    public DeterministicKey getWatchingKey() {
<<<<<<< HEAD
        return getKeyByPath(rootNodeList, true).getPubOnly();
=======
        return getKeyByPath(rootNodeList, true).dropPrivateBytes();
    }

    /** Returns true if this chain is watch only, meaning it has public keys but no private key. */
    public boolean isWatching() {
        DeterministicKey key = getKeyByPath(rootNodeList, true);
        return key.isWatching();
>>>>>>> 46fbc1aa
    }

    @Override
    public int numKeys() {
        // We need to return here the total number of keys including the lookahead zone, not the number of keys we
        // have issued via getKey/freshReceiveKey.
        lock.lock();
        try {
            maybeLookAhead();
            return basicKeyChain.numKeys();
        } finally {
            lock.unlock();
        }

    }

    /**
     * Returns number of leaf keys used including both internal and external paths. This may be fewer than the number
     * that have been deserialized or held in memory, because of the lookahead zone.
     */
    public int numLeafKeysIssued() {
        lock.lock();
        try {
            return issuedExternalKeys + issuedInternalKeys;
        } finally {
            lock.unlock();
        }
    }

    @Override
    public long getEarliestKeyCreationTime() {
        return seed != null ? seed.getCreationTimeSeconds() : creationTimeSeconds;
    }

    public void setEarliestKeyCreationTime(long earliestKeyCreationTimeSeconds) {
      creationTimeSeconds = earliestKeyCreationTimeSeconds;
      if (seed != null) {
        seed.setCreationTimeSeconds(earliestKeyCreationTimeSeconds);
      }
    }

    @Override
    public void addEventListener(KeyChainEventListener listener) {
        basicKeyChain.addEventListener(listener);
    }

    @Override
    public void addEventListener(KeyChainEventListener listener, Executor executor) {
        basicKeyChain.addEventListener(listener, executor);
    }

    @Override
    public boolean removeEventListener(KeyChainEventListener listener) {
        return basicKeyChain.removeEventListener(listener);
    }

    /** Returns a list of words that represent the seed or null if this chain is a watching chain. */
    @Nullable
    public List<String> getMnemonicCode() {
        if (seed == null) return null;

        lock.lock();
        try {
            return seed.getMnemonicCode();
        } finally {
            lock.unlock();
        }
    }

    /**
     * Return true if this keychain is following another keychain
     */
    public boolean isFollowing() {
        return isFollowing;
    }

    //////////////////////////////////////////////////////////////////////////////////////////////////////////////////
    //
    // Serialization support
    //
    //////////////////////////////////////////////////////////////////////////////////////////////////////////////////

    @Override
    public List<Protos.Key> serializeToProtobuf() {
        List<Protos.Key> result = newArrayList();
        lock.lock();
        try {
            result.addAll(serializeMyselfToProtobuf());
        } finally {
            lock.unlock();
        }
        return result;
    }

    protected List<Protos.Key> serializeMyselfToProtobuf() {
        // Most of the serialization work is delegated to the basic key chain, which will serialize the bulk of the
        // data (handling encryption along the way), and letting us patch it up with the extra data we care about.
        LinkedList<Protos.Key> entries = newLinkedList();
        if (seed != null) {
            Protos.Key.Builder mnemonicEntry = BasicKeyChain.serializeEncryptableItem(seed);
            mnemonicEntry.setType(Protos.Key.Type.DETERMINISTIC_MNEMONIC);
            serializeSeedEncryptableItem(seed, mnemonicEntry);
            entries.add(mnemonicEntry.build());
        }
        Map<ECKey, Protos.Key.Builder> keys = basicKeyChain.serializeToEditableProtobufs();
        for (Map.Entry<ECKey, Protos.Key.Builder> entry : keys.entrySet()) {
            DeterministicKey key = (DeterministicKey) entry.getKey();
            Protos.Key.Builder proto = entry.getValue();
            proto.setType(Protos.Key.Type.DETERMINISTIC_KEY);
            final Protos.DeterministicKey.Builder detKey = proto.getDeterministicKeyBuilder();
            detKey.setChainCode(ByteString.copyFrom(key.getChainCode()));
            for (ChildNumber num : key.getPath()) {
              log.debug("Serialising a deterministic key with path {}", key.getPath());
              detKey.addPath(num.i());
            }
            if (key.equals(externalKey)) {
                detKey.setIssuedSubkeys(issuedExternalKeys);
                detKey.setLookaheadSize(lookaheadSize);
                detKey.setSigsRequiredToSpend(getSigsRequiredToSpend());
            } else if (key.equals(internalKey)) {
                detKey.setIssuedSubkeys(issuedInternalKeys);
                detKey.setLookaheadSize(lookaheadSize);
                detKey.setSigsRequiredToSpend(getSigsRequiredToSpend());
            }
            // Flag the very first key of following keychain.
            if (entries.isEmpty() && isFollowing()) {
                detKey.setIsFollowing(true);
            }
            // ALICE - keep all timestamps
//            if (key.getParent() != null) {
//                // HD keys inherit the timestamp of their parent if they have one, so no need to serialize it.
//                proto.clearCreationTimestamp();
//            }
            entries.add(proto.build());
        }
        return entries;
    }

    /**
     * Returns all the key chains found in the given list of keys. Typically there will only be one, but in the case of
     * key rotation it can happen that there are multiple chains found.
     */
    public static List<DeterministicKeyChain> fromProtobuf(List<Protos.Key> keys, @Nullable KeyCrypter crypter) throws UnreadableWalletException {
        List<DeterministicKeyChain> chains = newLinkedList();
        DeterministicSeed seed = null;
        DeterministicKeyChain chain = null;

        int lookaheadSize = -1;
        int sigsRequiredToSpend = 1;
        boolean isTrezor = false;
        boolean foundRootPath = false;

        for (Protos.Key key : keys) {
            final Protos.Key.Type t = key.getType();
            //System.out.println("DeterministicKeyChain#fromProtobuf Loaded key: " + key + ", path:" + key.getDeterministicKey().getPathList());

            if (t == Protos.Key.Type.DETERMINISTIC_MNEMONIC) {
                if (chain != null) {
                    log.debug("a lookaheadSize = " + lookaheadSize);
                    checkState(lookaheadSize >= 0);
                    chain.setLookaheadSize(lookaheadSize);
                    chain.setSigsRequiredToSpend(sigsRequiredToSpend);
                    chain.maybeLookAhead();
                    chains.add(chain);
                    chain = null;
                }
                long timestamp = key.getCreationTimestamp() / 1000;
                log.debug("DETERMINISTIC_MNEMONIC timestamp:{}", new Date(timestamp * 1000));

                String passphrase = DEFAULT_PASSPHRASE_FOR_MNEMONIC; // FIXME allow non-empty passphrase
                if (key.hasSecretBytes()) {
                    if (key.hasEncryptedDeterministicSeed())
                        throw new UnreadableWalletException("Malformed key proto: " + key.toString());
                    byte[] seedBytes = null;
                    if (key.hasDeterministicSeed()) {
                        seedBytes = key.getDeterministicSeed().toByteArray();
                    }
                    seed = new DeterministicSeed(key.getSecretBytes().toStringUtf8(), seedBytes, passphrase, timestamp);
                } else if (key.hasEncryptedData()) {
                    if (key.hasDeterministicSeed())
                        throw new UnreadableWalletException("Malformed key proto: " + key.toString());
                    EncryptedData data = new EncryptedData(key.getEncryptedData().getInitialisationVector().toByteArray(),
                            key.getEncryptedData().getEncryptedPrivateKey().toByteArray());
                    EncryptedData encryptedSeedBytes = null;
                    if (key.hasEncryptedDeterministicSeed()) {
                        Protos.EncryptedData encryptedSeed = key.getEncryptedDeterministicSeed();
                        encryptedSeedBytes = new EncryptedData(encryptedSeed.getInitialisationVector().toByteArray(),
                                encryptedSeed.getEncryptedPrivateKey().toByteArray());
                    }
                    seed = new DeterministicSeed(data, encryptedSeedBytes, timestamp);
                } else {
                    throw new UnreadableWalletException("Malformed key proto: " + key.toString());
                }
                if (log.isDebugEnabled())
                    log.debug("Deserializing: DETERMINISTIC_MNEMONIC: {}", seed);
            } else if (t == Protos.Key.Type.DETERMINISTIC_KEY) {
                if (!key.hasDeterministicKey())
                    throw new UnreadableWalletException("Deterministic key missing extra data: " + key.toString());
                byte[] chainCode = key.getDeterministicKey().getChainCode().toByteArray();
                // Deserialize the path through the tree.
                LinkedList<ChildNumber> path = newLinkedList();
                for (int i : key.getDeterministicKey().getPathList())
                    path.add(new ChildNumber(i));
                // Deserialize the public key and path.
                LazyECPoint pubkey = new LazyECPoint(ECKey.CURVE.getCurve(), key.getPublicKey().toByteArray());
                final ImmutableList<ChildNumber> immutablePath = ImmutableList.copyOf(path);
                // Possibly create the chain, if we didn't already do so yet.
                boolean isAccountKey = false;
                boolean isFollowingKey = false;
                // save previous chain if any if the key is marked as following. Current key and the next ones are to be
                // placed in new following key chain
                if (key.getDeterministicKey().getIsFollowing()) {
                    if (chain != null) {
                        checkState(lookaheadSize >= 0);
                        chain.setLookaheadSize(lookaheadSize);
                        chain.setSigsRequiredToSpend(sigsRequiredToSpend);
                        chain.maybeLookAhead();
                        chains.add(chain);
                        chain = null;
                        seed = null;
                    }
                    isFollowingKey = true;
                }
                if (chain == null) {
                    // If this is not a following chain and previous was, this must be married
                    boolean isMarried = !isFollowingKey && !chains.isEmpty() && chains.get(chains.size() - 1).isFollowing();
                    if (seed == null) {
                        DeterministicKey accountKey = new DeterministicKey(immutablePath, chainCode, pubkey, null, null);

                        // ALICE
                        if (isMarried) {
                          chain = new MarriedKeyChain(accountKey);
                        } else {
                          // ALICE requires the immutable path
                          chain = new DeterministicKeyChain(accountKey, isFollowingKey, immutablePath);
                        }

                        isAccountKey = true;
                        log.debug("B lookaheadSize = " + lookaheadSize);
                    } else {
                        if (isMarried) {
                          chain = new MarriedKeyChain(seed, crypter);
                        } else {
                          // ALICE- pass in immutable path
                          chain = new DeterministicKeyChain(seed, immutablePath, crypter);
                        }
                        chain.lookaheadSize = LAZY_CALCULATE_LOOKAHEAD;
                        lookaheadSize = LAZY_CALCULATE_LOOKAHEAD;
                        // If the seed is encrypted, then the chain is incomplete at this point. However, we will load
                        // it up below as we parse in the keys. We just need to check at the end that we've loaded
                        // everything afterwards.
                    }
                }
                log.debug("c");
                // Find the parent key assuming this is not the root key, and not an account key for a watching chain.
                DeterministicKey parent = null;
                if (!path.isEmpty() && !isAccountKey) {
                    ChildNumber index = path.removeLast();
                    // ALICE
                    try {
                      parent = chain.hierarchy.get(path, false, false);
                      path.add(index);
                    } catch (IllegalArgumentException iae) {
                      log.debug("Ignoring an IllegalArgumentException when trying to get the parent of key with path {}", path);
                    } catch (NullPointerException npe) {
                      log.debug("Ignoring a NullPointerException when trying to get the parent of key with path {}", path);
                    }
                }
                DeterministicKey detkey;
                if (key.hasSecretBytes()) {
                    // Not encrypted: private key is available.
                    final BigInteger priv = new BigInteger(1, key.getSecretBytes().toByteArray());
                    detkey = new DeterministicKey(immutablePath, chainCode, pubkey, priv, parent);
                } else {
                    if (key.hasEncryptedData()) {
                        Protos.EncryptedData proto = key.getEncryptedData();
                        EncryptedData data = new EncryptedData(proto.getInitialisationVector().toByteArray(),
                                proto.getEncryptedPrivateKey().toByteArray());
                        checkNotNull(crypter, "Encountered an encrypted key but no key crypter provided");
                        detkey = new DeterministicKey(immutablePath, chainCode, crypter, pubkey, data, parent);
                    } else {
                        // No secret key bytes and key is not encrypted: either a watching key or private key bytes
                        // will be rederived on the fly from the parent.
                        detkey = new DeterministicKey(immutablePath, chainCode, pubkey, null, parent);
                    }
                }
                if (key.hasCreationTimestamp()) {
                  detkey.setCreationTimeSeconds(key.getCreationTimestamp() / 1000);

                  // ALICE - update earliest key creation time for DKC
                  if (chain != null) {
                    long loopKeyCreationTimeSeconds = key.getCreationTimestamp() / 1000;
                    if (loopKeyCreationTimeSeconds != 0) {
                      if (chain.creationTimeSeconds == 0) {
                        chain.creationTimeSeconds = loopKeyCreationTimeSeconds;
                      } else {
                        if (chain.creationTimeSeconds > loopKeyCreationTimeSeconds) {
                          // This key is earlier
                          chain.creationTimeSeconds = loopKeyCreationTimeSeconds;
                        }
                      }
                    }
                  }
                }
                if (log.isDebugEnabled())
                    log.debug("Deserializing: DETERMINISTIC_KEY: {}", detkey);

                    // If the non-encrypted case, the non-leaf keys (account, internal, external) have already been
                    // rederived and inserted at this point and the two lines below are just a no-op. In the encrypted
                    // case though, we can't rederive and we must reinsert, potentially building the hierarchy object
                    // if need be.

                  boolean isTrezorRootPath = !foundRootPath && (path.size() == 1 || path.size() == 2 || path.size() == 3) && isTrezorPath(ImmutableList.copyOf(path));
                  if (path.size() == 0 || isTrezorRootPath) {
                        // Master key for regular wallet or Trezor = path [44H], [44H, 0H] or [44H, 0H, 0H]
                        isTrezor = isTrezorRootPath;
                        foundRootPath = true;
                        log.debug("Found rootKey of: " + detkey + ", isTrezor: " + isTrezor);

                        chain.rootKey = detkey;
                        chain.hierarchy = new DeterministicHierarchy(detkey);
                  } else if ((!isTrezor && (path.size() == 1 || path.size() == 2))
                          || (isTrezor && path.size() == 4)) {
                        // Look for the external and internal key from which the main receive and change addresses hang off
                        // Regular:
                        //   m/0h/0 external
                        //   m/0h/1 internal
                        // Trezor:
                        //   m/44h/0h/0h/0 external
                        //   m/44h/0h/0h/1
                        if (detkey.getChildNumber().num() == 0) {
                            chain.externalKey = detkey;
                            chain.issuedExternalKeys = key.getDeterministicKey().getIssuedSubkeys();
                            lookaheadSize = Math.max(lookaheadSize, key.getDeterministicKey().getLookaheadSize());
                            sigsRequiredToSpend = key.getDeterministicKey().getSigsRequiredToSpend();
                        } else if (detkey.getChildNumber().num() == 1) {
                            chain.internalKey = detkey;
                            chain.issuedInternalKeys = key.getDeterministicKey().getIssuedSubkeys();
                        }
                  }

                if (chain.hierarchy == null) {
                  System.out.println("DeterministicKeyChain#fromProtobuf have a deterministic key but no hierarchy to add it to !");
                } else {
                  chain.hierarchy.putKey(detkey);
                  //System.out.println("DeterministicKeyChain#fromProtobuf have put key to hierarchy");
                }
                chain.basicKeyChain.importKey(detkey);
            }
        }
        if (chain != null) {
<<<<<<< HEAD
            log.debug("chain creationTimeSeconds = {}", chain.creationTimeSeconds);
            log.debug("chain lookaheadSize = {}", lookaheadSize);
=======
            log.debug("c lookaheadSize = " + lookaheadSize);
>>>>>>> 46fbc1aa
            checkState(lookaheadSize >= 0);
            chain.setLookaheadSize(lookaheadSize);
            chain.setSigsRequiredToSpend(sigsRequiredToSpend);
            chain.maybeLookAhead();
            chains.add(chain);
        }
        return chains;
    }

    //////////////////////////////////////////////////////////////////////////////////////////////////////////////////
    //
    // Encryption support
    //
    //////////////////////////////////////////////////////////////////////////////////////////////////////////////////

    @Override
    public DeterministicKeyChain toEncrypted(CharSequence password) {
        checkNotNull(password);
        checkArgument(password.length() > 0);
        checkState(seed != null, "Attempt to encrypt a watching chain.");
        checkState(!seed.isEncrypted());
        KeyCrypter scrypt = new KeyCrypterScrypt();
        KeyParameter derivedKey = scrypt.deriveKey(password);
        return toEncrypted(scrypt, derivedKey);
    }

  @Override
  public DeterministicKeyChain toEncrypted(KeyCrypter keyCrypter, KeyParameter aesKey) {
      return new DeterministicKeyChain(keyCrypter, aesKey, this);
  }

  @Override
  // ALICE
  public DeterministicKeyChain toEncrypted(KeyCrypter keyCrypter, KeyParameter aesKey, ImmutableList<ChildNumber> rootNodeList) {
      return new DeterministicKeyChain(keyCrypter, aesKey, this, rootNodeList);
  }

    @Override
    public DeterministicKeyChain toDecrypted(CharSequence password) {
        checkNotNull(password);
        checkArgument(password.length() > 0);
        KeyCrypter crypter = getKeyCrypter();
        checkState(crypter != null, "Chain not encrypted");
        KeyParameter derivedKey = crypter.deriveKey(password);
        return toDecrypted(derivedKey);
    }

    @Override
    public DeterministicKeyChain toDecrypted(KeyParameter aesKey) {
        checkState(getKeyCrypter() != null, "Key chain not encrypted");
        checkState(seed != null, "Can't decrypt a watching chain");
        checkState(seed.isEncrypted());
        String passphrase = DEFAULT_PASSPHRASE_FOR_MNEMONIC; // FIXME allow non-empty passphrase
        DeterministicSeed decSeed = seed.decrypt(getKeyCrypter(), passphrase, aesKey);
        DeterministicKeyChain chain;
        if (rootKey != null && isTrezorPath(rootKey.getPath())) {
          List<ChildNumber> trezorRootNodePath = new ArrayList<ChildNumber>();
          trezorRootNodePath.add(new ChildNumber(44 | ChildNumber.HARDENED_BIT));
          trezorRootNodePath.add(new ChildNumber(ChildNumber.HARDENED_BIT));
          trezorRootNodePath.add(new ChildNumber(ChildNumber.HARDENED_BIT));
          chain = new DeterministicKeyChain(decSeed, ImmutableList.copyOf(trezorRootNodePath));

          // Add in the intermediate m/44/0h/0h/0 and m/44/oh/0h/1 nodes
          DeterministicKey internalKeyDecrypted = internalKey.decrypt(getKeyCrypter(), aesKey);
          chain.hierarchy.putKey(internalKeyDecrypted);
          chain.basicKeyChain.importKey(internalKeyDecrypted);
          System.out.println("DeterministicKeyChain - added internalKeyDecrypted: " + internalKeyDecrypted);

          DeterministicKey externalKeyDecrypted = externalKey.decrypt(getKeyCrypter(), aesKey);
          chain.hierarchy.putKey(externalKeyDecrypted);
          chain.basicKeyChain.importKey(externalKeyDecrypted);
          System.out.println("DeterministicKeyChain - added externalKeyDecrypted: " + externalKeyDecrypted);

        } else {
          chain = new DeterministicKeyChain(decSeed);
        }
        System.out.println("DeterministicKeyChain - root of decrypted chain: " + chain.toString());

        // Now double check that the keys match to catch the case where the key is wrong but padding didn't catch it.
        // ALICE
        if (chain.rootKey != null && rootKey != null && chain.rootKey.getPath().equals(rootKey.getPath())) {
          if (!chain.rootKey.getPubKeyPoint().equals(rootKey.getPubKeyPoint())) {
            throw new KeyCrypterException("Provided AES key is wrong");
          }
        }
        chain.lookaheadSize = lookaheadSize;
        chain.issuedExternalKeys = issuedExternalKeys;
        chain.issuedInternalKeys = issuedInternalKeys;

        // Now copy the (pubkey only) leaf keys across to avoid rederiving them. The private key bytes are missing
        // anyway so there's nothing to decrypt.
        for (ECKey eckey : basicKeyChain.getKeys()) {
            DeterministicKey key = (DeterministicKey) eckey;
          if ((!isTrezorPath(key.getPath()) && key.getPath().size() != 3) ||
             (isTrezorPath(key.getPath()) && key.getPath().size() != 5)) continue; // Not a leaf key - Trezor leaves are of form e.g. [44H, 0H, 0H, 0, 1]
            checkState(key.isEncrypted());
            DeterministicKey parent = chain.hierarchy.get(checkNotNull(key.getParent()).getPath(), false, false);
            // Clone the key to the new decrypted hierarchy.
<<<<<<< HEAD
            key = new DeterministicKey(key.getPubOnly(), parent);
=======

            key = new DeterministicKey(key.dropPrivateBytes(), parent);
>>>>>>> 46fbc1aa
            System.out.println("DeterministicKeyChain - cloned, decrypted key: " + key.toString());
            chain.hierarchy.putKey(key);
            chain.basicKeyChain.importKey(key);
        }

        return chain;
    }

    @Override
    public boolean checkPassword(CharSequence password) {
        checkNotNull(password);
        checkState(getKeyCrypter() != null, "Key chain not encrypted");
        return checkAESKey(getKeyCrypter().deriveKey(password));
    }

    @Override
    public boolean checkAESKey(KeyParameter aesKey) {
        checkState(rootKey != null, "Can't check password for a watching chain");
        checkNotNull(aesKey);
        checkState(getKeyCrypter() != null, "Key chain not encrypted");
        try {
            return rootKey.decrypt(aesKey).getPubKeyPoint().equals(rootKey.getPubKeyPoint());
        } catch (KeyCrypterException e) {
            return false;
        }
    }

    @Nullable
    @Override
    public KeyCrypter getKeyCrypter() {
        return basicKeyChain.getKeyCrypter();
    }

    //////////////////////////////////////////////////////////////////////////////////////////////////////////////////
    //
    // Bloom filtering support
    //
    //////////////////////////////////////////////////////////////////////////////////////////////////////////////////


    @Override
    public int numBloomFilterEntries() {
        return numKeys() * 2;
    }

    @Override
    public BloomFilter getFilter(int size, double falsePositiveRate, long tweak) {
        lock.lock();
        try {
            checkArgument(size >= numBloomFilterEntries());
            maybeLookAhead();
            return basicKeyChain.getFilter(size, falsePositiveRate, tweak);
        } finally {
            lock.unlock();
        }

    }

    /**
     * <p>The number of public keys we should pre-generate on each path before they are requested by the app. This is
     * required so that when scanning through the chain given only a seed, we can give enough keys to the remote node
     * via the Bloom filter such that we see transactions that are "from the future", for example transactions created
     * by a different app that's sharing the same seed, or transactions we made before but we're replaying the chain
     * given just the seed. The default is 100.</p>
     */
    public int getLookaheadSize() {
        lock.lock();
        try {
            return lookaheadSize;
        } finally {
            lock.unlock();
        }
    }

    /**
     * Sets a new lookahead size. See {@link #getLookaheadSize()} for details on what this is. Setting a new size
     * that's larger than the current size will return immediately and the new size will only take effect next time
     * a fresh filter is requested (e.g. due to a new peer being connected). So you should set this before starting
     * to sync the chain, if you want to modify it. If you haven't modified the lookahead threshold manually then
     * it will be automatically set to be a third of the new size.
     */
    public void setLookaheadSize(int lookaheadSize) {
        lock.lock();
        try {
            boolean readjustThreshold = this.lookaheadThreshold == calcDefaultLookaheadThreshold();
            this.lookaheadSize = lookaheadSize;
            if (readjustThreshold)
                this.lookaheadThreshold = calcDefaultLookaheadThreshold();
        } finally {
            lock.unlock();
        }
    }

    /**
     * Sets the threshold for the key pre-generation. This is used to avoid adding new keys and thus
     * re-calculating Bloom filters every time a new key is calculated. Without a lookahead threshold, every time we
     * received a relevant transaction we'd extend the lookahead zone and generate a new filter, which is inefficient.
     */
    public void setLookaheadThreshold(int num) {
        lock.lock();
        try {
            if (num >= lookaheadSize)
                throw new IllegalArgumentException("Threshold larger or equal to the lookaheadSize");
            this.lookaheadThreshold = num;
        } finally {
            lock.unlock();
        }
    }

    /**
     * Gets the threshold for the key pre-generation. See {@link #setLookaheadThreshold(int)} for details on what this
     * is. The default is a third of the lookahead size (100 / 3 == 33). If you don't modify it explicitly then this
     * value will always be one third of the lookahead size.
     */
    public int getLookaheadThreshold() {
        lock.lock();
        try {
            if (lookaheadThreshold >= lookaheadSize)
                return 0;
            return lookaheadThreshold;
        } finally {
            lock.unlock();
        }
    }

    /**
     * Pre-generate enough keys to reach the lookahead size. You can call this if you need to explicitly invoke
     * the lookahead procedure, but it's normally unnecessary as it will be done automatically when needed.
     */
    public void maybeLookAhead() {
        lock.lock();
        try {
            List<DeterministicKey> keys = maybeLookAhead(externalKey, issuedExternalKeys);
            keys.addAll(maybeLookAhead(internalKey, issuedInternalKeys));
            if (keys.isEmpty())
                return;
            keyLookaheadEpoch++;
            // Batch add all keys at once so there's only one event listener invocation, as this will be listened to
            // by the wallet and used to rebuild/broadcast the Bloom filter. That's expensive so we don't want to do
            // it more often than necessary.
            basicKeyChain.importKeys(keys);
        } finally {
            lock.unlock();
        }
    }

    private List<DeterministicKey> maybeLookAhead(DeterministicKey parent, int issued) {
        checkState(lock.isHeldByCurrentThread());
        return maybeLookAhead(parent, issued, getLookaheadSize(), getLookaheadThreshold());
    }

    /**
     * Pre-generate enough keys to reach the lookahead size, but only if there are more than the lookaheadThreshold to
     * be generated, so that the Bloom filter does not have to be regenerated that often.
     *
     * The returned mutable list of keys must be inserted into the basic key chain.
     */
    private List<DeterministicKey> maybeLookAhead(DeterministicKey parent, int issued, int lookaheadSize, int lookaheadThreshold) {
        checkState(lock.isHeldByCurrentThread());
        final int numChildren = hierarchy.getNumChildren(parent.getPath());
        final int needed = issued + lookaheadSize + lookaheadThreshold - numChildren;

        if (needed <= lookaheadThreshold)
            return new ArrayList<DeterministicKey>();

        log.info("{} keys needed for {} = {} issued + {} lookahead size + {} lookahead threshold - {} num children",
                needed, parent.getPathAsString(), issued, lookaheadSize, lookaheadThreshold, numChildren);

        List<DeterministicKey> result  = new ArrayList<DeterministicKey>(needed);
        long now = System.currentTimeMillis();
        int nextChild = numChildren;
        for (int i = 0; i < needed; i++) {
            DeterministicKey key = HDKeyDerivation.deriveThisOrNextChildKey(parent, nextChild);
            key = key.dropPrivateBytes();
            hierarchy.putKey(key);
            result.add(key);
            nextChild = key.getChildNumber().num() + 1;
        }
        log.info("Took {} msec", System.currentTimeMillis() - now);
        return result;
    }

    /** Housekeeping call to call when lookahead might be needed.  Normally called automatically by KeychainGroup. */
    public void maybeLookAheadScripts() {
    }

    /**
     * Returns number of keys used on external path. This may be fewer than the number that have been deserialized
     * or held in memory, because of the lookahead zone.
     */
    public int getIssuedExternalKeys() {
        lock.lock();
        try {
            return issuedExternalKeys;
        } finally {
            lock.unlock();
        }
    }

    /**
     * Returns number of keys used on internal path. This may be fewer than the number that have been deserialized
     * or held in memory, because of the lookahead zone.
     */
    public int getIssuedInternalKeys() {
        lock.lock();
        try {
            return issuedInternalKeys;
        } finally {
            lock.unlock();
        }
    }

    /** Returns the seed or null if this chain is a watching chain. */
    @Nullable
    public DeterministicSeed getSeed() {
        lock.lock();
        try {
            return seed;
        } finally {
            lock.unlock();
        }
    }

    // For internal usage only
    /* package */ List<ECKey> getKeys(boolean includeLookahead) {
        List<ECKey> keys = basicKeyChain.getKeys();
        if (!includeLookahead) {
            int treeSize = internalKey.getPath().size();
            List<ECKey> issuedKeys = new LinkedList<ECKey>();
            for (ECKey key : keys) {
                DeterministicKey detkey = (DeterministicKey) key;
                DeterministicKey parent = detkey.getParent();
                if (parent == null) continue;
                if (detkey.getPath().size() <= treeSize) continue;
                if (parent.equals(internalKey) && detkey.getChildNumber().i() >= issuedInternalKeys) continue;
                if (parent.equals(externalKey) && detkey.getChildNumber().i() >= issuedExternalKeys) continue;
                issuedKeys.add(detkey);
            }
            return issuedKeys;
        }
        return keys;
    }

    /**
     * Returns only the keys that have been issued by this chain, lookahead not included.
     */
    public List<ECKey> getIssuedReceiveKeys() {
        return getKeys(false);
    }

    /**
     * Returns leaf keys issued by this chain (including lookahead zone)
     */
    public List<DeterministicKey> getLeafKeys() {
        ImmutableList.Builder<DeterministicKey> keys = ImmutableList.builder();
        for (ECKey key : getKeys(true)) {
            DeterministicKey dKey = (DeterministicKey) key;
            if (dKey.getPath().size() > 2) {
                keys.add(dKey);
            }
        }
        return keys.build();
    }

    /*package*/ static void serializeSeedEncryptableItem(DeterministicSeed seed, Protos.Key.Builder proto) {
        // The seed can be missing if we have not derived it yet from the mnemonic.
        // This will not normally happen once all the wallets are on the latest code that caches
        // the seed.
        if (seed.isEncrypted() && seed.getEncryptedSeedData() != null) {
            EncryptedData data = seed.getEncryptedSeedData();
            proto.getEncryptedDeterministicSeedBuilder()
                    .setEncryptedPrivateKey(ByteString.copyFrom(data.encryptedBytes))
                    .setInitialisationVector(ByteString.copyFrom(data.initialisationVector));
            // We don't allow mixing of encryption types at the moment.
            checkState(seed.getEncryptionType() == Protos.Wallet.EncryptionType.ENCRYPTED_SCRYPT_AES);
        } else {
            final byte[] secret = seed.getSeedBytes();
            if (secret != null)
                proto.setDeterministicSeed(ByteString.copyFrom(secret));
        }
    }

    /**
     * Returns a counter that is incremented each time new keys are generated due to lookahead. Used by the network
     * code to learn whether to discard the current block and await calculation of a new filter.
     */
    public int getKeyLookaheadEpoch() {
        lock.lock();
        try {
            return keyLookaheadEpoch;
        } finally {
            lock.unlock();
        }
    }

    /**
     * Whether the keychain is married.  A keychain is married when it vends P2SH addresses
     * from multiple keychains in a multisig relationship.
     * @see org.bitcoinj.wallet.MarriedKeyChain
     */
    public boolean isMarried() {
        return false;
    }

    /** Get redeem data for a key.  Only applicable to married keychains. */
    public RedeemData getRedeemData(DeterministicKey followedKey) {
        throw new UnsupportedOperationException();
    }

    /** Create a new key and return the matching output script.  Only applicable to married keychains. */
    public Script freshOutputScript(KeyPurpose purpose) {
        throw new UnsupportedOperationException();
    }

    public String toString(boolean includePrivateKeys, NetworkParameters params) {
        final StringBuilder builder2 = new StringBuilder();
        if (seed != null) {
            if (seed.isEncrypted()) {
                builder2.append(String.format("Seed is encrypted%n"));
            } else if (includePrivateKeys) {
                final List<String> words = seed.getMnemonicCode();
                builder2.append(
                        String.format("Seed as words: %s%nSeed as hex:   %s%n", Joiner.on(' ').join(words),
                                seed.toHexString())
                );
            }
            builder2.append(String.format("Seed birthday: %d  [%s]%n", seed.getCreationTimeSeconds(),
                    Utils.dateTimeFormat(seed.getCreationTimeSeconds() * 1000)));
        }
        final DeterministicKey watchingKey = getWatchingKey();
        // Don't show if it's been imported from a watching wallet already, because it'd result in a weird/
        // unintuitive result where the watching key in a watching wallet is not the one it was created with
        // due to the parent fingerprint being missing/not stored. In future we could store the parent fingerprint
        // optionally as well to fix this, but it seems unimportant for now.
        if (watchingKey.getParent() != null) {
            builder2.append(String.format("Key to watch:  %s%n", watchingKey.serializePubB58(params)));
        }
        formatAddresses(includePrivateKeys, params, builder2);
        return builder2.toString();
    }

    protected void formatAddresses(boolean includePrivateKeys, NetworkParameters params, StringBuilder builder2) {
        for (ECKey key : getKeys(false))
            key.formatKeyWithAddress(includePrivateKeys, builder2, params);
    }

    /** The number of signatures required to spend coins received by this keychain. */
    public void setSigsRequiredToSpend(int sigsRequiredToSpend) {
        this.sigsRequiredToSpend = sigsRequiredToSpend;
    }

    /**
     * Returns the number of signatures required to spend transactions for this KeyChain. It's the N from
     * N-of-M CHECKMULTISIG script for P2SH transactions and always 1 for other transaction types.
     */
    public int getSigsRequiredToSpend() {
        return sigsRequiredToSpend;
    }

    /** Returns the redeem script by its hash or null if this keychain did not generate the script. */
    @Nullable
    public RedeemData findRedeemDataByScriptHash(ByteString bytes) {
        return null;
    }

  /**
   * @param path the path to test whether it is a Trezor path
   * @return true if the path is a Trezor path
   */
    public static boolean isTrezorPath(ImmutableList<ChildNumber> path) {
      return path != null && path.size() > 0 && (new ChildNumber(44, true)).equals(path.get(0));
    }

  @Nullable
  public DeterministicKey getRootKey() {
    return rootKey;
  }
}<|MERGE_RESOLUTION|>--- conflicted
+++ resolved
@@ -371,10 +371,6 @@
      * This constructor allows the specification of the root node you want to watch from
      */
     public DeterministicKeyChain(DeterministicKey watchingKey, long creationTimeSeconds, ImmutableList<ChildNumber> rootNodeList) {
-<<<<<<< HEAD
-        checkArgument(watchingKey.isPubKeyOnly(), "Private subtrees not currently supported");
-=======
->>>>>>> 46fbc1aa
         basicKeyChain = new BasicKeyChain();
         this.creationTimeSeconds = creationTimeSeconds;
         this.seed = null;
@@ -542,13 +538,9 @@
                 (isTrezorPath(key.getPath()) && key.getPath().size() != 5)) continue; // Not a leaf key - Trezor leaves are of form e.g. (M/44H/0H/0H/0/1)
             DeterministicKey parentKey = hierarchy.get(checkNotNull(key.getParent()).getPath(), false, false);
             // Clone the key to the new encrypted hierarchy.
-<<<<<<< HEAD
-            key = new DeterministicKey(key.getPubOnly(), parentKey);
-=======
 
             key = new DeterministicKey(key.dropPrivateBytes(), parentKey);
 
->>>>>>> 46fbc1aa
             hierarchy.putKey(key);
             basicKeyChain.importKey(key);
         }
@@ -779,10 +771,7 @@
     }
 
     /**
-<<<<<<< HEAD
-=======
-
->>>>>>> 46fbc1aa
+
      * <p>An alias for <code>getKeyByPath(rootNodeList).getPubOnly()</code>.
      * Use this when you would like to create a watching key chain that follows this one, but can't spend money from it.
 
@@ -793,9 +782,6 @@
      * be used for signing etc if the private key bytes are available.</p>
      */
     public DeterministicKey getWatchingKey() {
-<<<<<<< HEAD
-        return getKeyByPath(rootNodeList, true).getPubOnly();
-=======
         return getKeyByPath(rootNodeList, true).dropPrivateBytes();
     }
 
@@ -803,7 +789,6 @@
     public boolean isWatching() {
         DeterministicKey key = getKeyByPath(rootNodeList, true);
         return key.isWatching();
->>>>>>> 46fbc1aa
     }
 
     @Override
@@ -1155,12 +1140,8 @@
             }
         }
         if (chain != null) {
-<<<<<<< HEAD
             log.debug("chain creationTimeSeconds = {}", chain.creationTimeSeconds);
             log.debug("chain lookaheadSize = {}", lookaheadSize);
-=======
-            log.debug("c lookaheadSize = " + lookaheadSize);
->>>>>>> 46fbc1aa
             checkState(lookaheadSize >= 0);
             chain.setLookaheadSize(lookaheadSize);
             chain.setSigsRequiredToSpend(sigsRequiredToSpend);
@@ -1259,12 +1240,8 @@
             checkState(key.isEncrypted());
             DeterministicKey parent = chain.hierarchy.get(checkNotNull(key.getParent()).getPath(), false, false);
             // Clone the key to the new decrypted hierarchy.
-<<<<<<< HEAD
-            key = new DeterministicKey(key.getPubOnly(), parent);
-=======
 
             key = new DeterministicKey(key.dropPrivateBytes(), parent);
->>>>>>> 46fbc1aa
             System.out.println("DeterministicKeyChain - cloned, decrypted key: " + key.toString());
             chain.hierarchy.putKey(key);
             chain.basicKeyChain.importKey(key);
