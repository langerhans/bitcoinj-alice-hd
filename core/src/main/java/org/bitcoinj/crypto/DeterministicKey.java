/**
 * Copyright 2013 Matija Mazi.
 * Copyright 2014 Andreas Schildbach
 *
 * Licensed under the Apache License, Version 2.0 (the "License");
 * you may not use this file except in compliance with the License.
 * You may obtain a copy of the License at
 *
 *    http://www.apache.org/licenses/LICENSE-2.0
 *
 * Unless required by applicable law or agreed to in writing, software
 * distributed under the License is distributed on an "AS IS" BASIS,
 * WITHOUT WARRANTIES OR CONDITIONS OF ANY KIND, either express or implied.
 * See the License for the specific language governing permissions and
 * limitations under the License.
 */
package org.bitcoinj.crypto;

import org.bitcoinj.core.*;
import com.google.common.base.Objects;
import com.google.common.base.Objects.ToStringHelper;
import com.google.common.collect.ImmutableList;
import org.spongycastle.crypto.params.KeyParameter;
import org.spongycastle.math.ec.ECPoint;

import javax.annotation.Nullable;
import java.math.BigInteger;
import java.nio.ByteBuffer;
import java.util.Arrays;

import static org.bitcoinj.core.Utils.HEX;
import static com.google.common.base.Preconditions.*;

/**
 * A deterministic key is a node in a {@link DeterministicHierarchy}. As per
 * <a href="https://github.com/bitcoin/bips/blob/master/bip-0032.mediawiki">the BIP 32 specification</a> it is a pair
 * (key, chaincode). If you know its path in the tree and its chain code you can derive more keys from this. To obtain
 * one of these, you can call {@link HDKeyDerivation#createMasterPrivateKey(byte[])}.
 */
public class DeterministicKey extends ECKey {
    private static final long serialVersionUID = 1L;

    private final DeterministicKey parent;
    private final ImmutableList<ChildNumber> childNumberPath;
    private final int depth;
    private int parentFingerprint; // 0 if this key is root node of key hierarchy

    /** 32 bytes */
    private final byte[] chainCode;

    /** Constructs a key from its components. This is not normally something you should use. */
    public DeterministicKey(ImmutableList<ChildNumber> childNumberPath,
                            byte[] chainCode,
                            LazyECPoint publicAsPoint,
                            @Nullable BigInteger priv,
                            @Nullable DeterministicKey parent) {
        super(priv, compressPoint(checkNotNull(publicAsPoint)));
        checkArgument(chainCode.length == 32);
        this.parent = parent;
        this.childNumberPath = checkNotNull(childNumberPath);
        this.chainCode = Arrays.copyOf(chainCode, chainCode.length);
        this.depth = this.childNumberPath.size();
        this.parentFingerprint = (parent != null) ? parent.getFingerprint() : 0;
    }

    public DeterministicKey(ImmutableList<ChildNumber> childNumberPath,
                            byte[] chainCode,
                            ECPoint publicAsPoint,
                            @Nullable BigInteger priv,
                            @Nullable DeterministicKey parent) {
        this(childNumberPath, chainCode, new LazyECPoint(publicAsPoint), priv, parent);
    }

    /** Constructs a key from its components. This is not normally something you should use. */
    public DeterministicKey(ImmutableList<ChildNumber> childNumberPath,
                            byte[] chainCode,
                            BigInteger priv,
                            @Nullable DeterministicKey parent) {
        super(priv, compressPoint(ECKey.CURVE.getG().multiply(priv)));
        checkArgument(chainCode.length == 32);
        this.parent = parent;
        this.childNumberPath = checkNotNull(childNumberPath);
        this.chainCode = Arrays.copyOf(chainCode, chainCode.length);
        this.depth = this.childNumberPath.size();
        this.parentFingerprint = (parent != null) ? parent.getFingerprint() : 0;
    }

    /** Constructs a key from its components. This is not normally something you should use. */
    public DeterministicKey(ImmutableList<ChildNumber> childNumberPath,
                            byte[] chainCode,
                            KeyCrypter crypter,
                            LazyECPoint pub,
                            EncryptedData priv,
                            @Nullable DeterministicKey parent) {
        this(childNumberPath, chainCode, pub, null, parent);
        this.encryptedPrivateKey = checkNotNull(priv);
        this.keyCrypter = checkNotNull(crypter);
    }

    /**
     * Return the fingerprint of this key's parent as an int value, or zero if this key is the
     * root node of the key hierarchy.  Raise an exception if the arguments are inconsistent.
     * This method exists to avoid code repetition in the constructors.
     */
    private int ascertainParentFingerprint(DeterministicKey parentKey, int parentFingerprint)
    throws IllegalArgumentException {
        if (parentFingerprint != 0) {
            if (parent != null)
                checkArgument(parent.getFingerprint() == parentFingerprint,
                              "parent fingerprint mismatch",
                              Integer.toHexString(parent.getFingerprint()), Integer.toHexString(parentFingerprint));
            return parentFingerprint;
        } else return 0;
    }

    /**
     * Constructs a key from its components, including its public key data and possibly-redundant
     * information about its parent key.  Invoked when deserializing, but otherwise not something that
     * you normally should use.
     */
    private DeterministicKey(ImmutableList<ChildNumber> childNumberPath,
                            byte[] chainCode,
                            LazyECPoint publicAsPoint,
                            @Nullable DeterministicKey parent,
                            int depth,
                            int parentFingerprint) {
        super(null, compressPoint(checkNotNull(publicAsPoint)));
        checkArgument(chainCode.length == 32);
        this.parent = parent;
        this.childNumberPath = checkNotNull(childNumberPath);
        this.chainCode = Arrays.copyOf(chainCode, chainCode.length);
        this.depth = depth;
        this.parentFingerprint = ascertainParentFingerprint(parent, parentFingerprint);
    }

    /**
     * Constructs a key from its components, including its private key data and possibly-redundant
     * information about its parent key.  Invoked when deserializing, but otherwise not something that
     * you normally should use.
     */
    private DeterministicKey(ImmutableList<ChildNumber> childNumberPath,
                            byte[] chainCode,
                            BigInteger priv,
                            @Nullable DeterministicKey parent,
                            int depth,
                            int parentFingerprint) {
        super(priv, compressPoint(ECKey.CURVE.getG().multiply(priv)));
        checkArgument(chainCode.length == 32);
        this.parent = parent;
        this.childNumberPath = checkNotNull(childNumberPath);
        this.chainCode = Arrays.copyOf(chainCode, chainCode.length);
        this.depth = depth;
        this.parentFingerprint = ascertainParentFingerprint(parent, parentFingerprint);
    }

    
    /** Clones the key */
    public DeterministicKey(DeterministicKey keyToClone, DeterministicKey newParent) {
        super(keyToClone.priv, keyToClone.pub.get());
        this.parent = newParent;
        this.childNumberPath = keyToClone.childNumberPath;
        this.chainCode = keyToClone.chainCode;
        this.encryptedPrivateKey = keyToClone.encryptedPrivateKey;
        this.depth = this.childNumberPath.size();
        this.parentFingerprint = this.parent.getFingerprint();
    }

    /**
     * Returns the path through some {@link DeterministicHierarchy} which reaches this keys position in the tree.
     * A path can be written as 1/2/1 which means the first child of the root, the second child of that node, then
     * the first child of that node.
     */
    public ImmutableList<ChildNumber> getPath() {
        return childNumberPath;
    }

    /**
     * Returns the path of this key as a human readable string starting with M to indicate the master key.
     */
    public String getPathAsString() {
        return HDUtils.formatPath(getPath());
    }

    /**
     * Return this key's depth in the hierarchy, where the root node is at depth zero.
     * This may be different than the number of segments in the path if this key was
     * deserialized without access to its parent.
     */
    public int getDepth() {
        return depth;
    }

    /** Returns the last element of the path returned by {@link DeterministicKey#getPath()} */
    public ChildNumber getChildNumber() {
        return childNumberPath.size() == 0 ? ChildNumber.ZERO : childNumberPath.get(childNumberPath.size() - 1);
    }

    /**
     * Returns the chain code associated with this key. See the specification to learn more about chain codes.
     */
    public byte[] getChainCode() {
        return chainCode;
    }

    /**
     * Returns RIPE-MD160(SHA256(pub key bytes)).
     */
    public byte[] getIdentifier() {
        return Utils.sha256hash160(getPubKey());
    }

    /** Returns the first 32 bits of the result of {@link #getIdentifier()}. */
    public int getFingerprint() {
        // TODO: why is this different than armory's fingerprint? BIP 32: "The first 32 bits of the identifier are called the fingerprint."
        return ByteBuffer.wrap(Arrays.copyOfRange(getIdentifier(), 0, 4)).getInt();
    }

    @Nullable
    public DeterministicKey getParent() {
        return parent;
    }

    /**
     * Return the fingerprint of the key from which this key was derived, if this is a
     * child key, or else an array of four zero-value bytes.
     */
    public int getParentFingerprint() {
        return parentFingerprint;
    }

    /**
     * Returns private key bytes, padded with zeros to 33 bytes.
     * @throws java.lang.IllegalStateException if the private key bytes are missing.
     */
    public byte[] getPrivKeyBytes33() {
        byte[] bytes33 = new byte[33];
        byte[] priv = getPrivKeyBytes();
        System.arraycopy(priv, 0, bytes33, 33 - priv.length, priv.length);
        return bytes33;
    }

    /**
     * Returns the same key with the private bytes removed. May return the same instance. The purpose of this is to save
     * memory: the private key can always be very efficiently rederived from a parent that a private key, so storing
     * all the private keys in RAM is a poor tradeoff especially on constrained devices. This means that the returned
     * key may still be usable for signing and so on, so don't expect it to be a true pubkey-only object! If you want
     * that then you should follow this call with a call to {@link #dropParent()}.
     */
    public DeterministicKey dropPrivateBytes() {
        if (isPubKeyOnly())
            return this;
        else
            return new DeterministicKey(getPath(), getChainCode(), pub, null, parent);
    }

    /**
     * <p>Returns the same key with the parent pointer removed (it still knows its own path and the parent fingerprint).</p>
     *
     * <p>If this key doesn't have private key bytes stored/cached itself, but could rederive them from the parent, then
     * the new key returned by this method won't be able to do that. Thus, using dropPrivateBytes().dropParent() on a
     * regular DeterministicKey will yield a new DeterministicKey that cannot sign or do other things involving the
     * private key at all.</p>
     */
    public DeterministicKey dropParent() {
        DeterministicKey key = new DeterministicKey(getPath(), getChainCode(), pub, priv, null);
        key.parentFingerprint = parentFingerprint;
        return key;
    }

    static byte[] addChecksum(byte[] input) {
        int inputLength = input.length;
        byte[] checksummed = new byte[inputLength + 4];
        System.arraycopy(input, 0, checksummed, 0, inputLength);
        byte[] checksum = Utils.doubleDigest(input);
        System.arraycopy(checksum, 0, checksummed, inputLength, 4);
        return checksummed;
    }

    @Override
    public DeterministicKey encrypt(KeyCrypter keyCrypter, KeyParameter aesKey) throws KeyCrypterException {
        throw new UnsupportedOperationException("Must supply a new parent for encryption");
    }

    public DeterministicKey encrypt(KeyCrypter keyCrypter, KeyParameter aesKey, @Nullable DeterministicKey newParent) throws KeyCrypterException {
        // Same as the parent code, except we construct a DeterministicKey instead of an ECKey.
        checkNotNull(keyCrypter);
        if (newParent != null)
            checkArgument(newParent.isEncrypted());
        final byte[] privKeyBytes = getPrivKeyBytes();
        checkState(privKeyBytes != null, "Private key is not available");
        EncryptedData encryptedPrivateKey = keyCrypter.encrypt(privKeyBytes, aesKey);
        DeterministicKey key = new DeterministicKey(childNumberPath, chainCode, keyCrypter, pub, encryptedPrivateKey, newParent);
        if (newParent == null)
            key.setCreationTimeSeconds(getCreationTimeSeconds());
        return key;
    }

    /**
     * A deterministic key is considered to be 'public key only' if it hasn't got a private key part and it cannot be
     * rederived. If the hierarchy is encrypted this returns true.
     */
    @Override
    public boolean isPubKeyOnly() {
        return super.isPubKeyOnly() && (parent == null || parent.isPubKeyOnly());
    }

    /** {@inheritDoc} */
    @Override
    public boolean hasPrivKey() {
        return findOrDerivePrivateKey() != null;
    }

    @Nullable
    @Override
    public byte[] getSecretBytes() {
        return priv != null ? getPrivKeyBytes() : null;
    }

    /**
     * A deterministic key is considered to be encrypted if it has access to encrypted private key bytes, OR if its
     * parent does. The reason is because the parent would be encrypted under the same key and this key knows how to
     * rederive its own private key bytes from the parent, if needed.
     */
    @Override
    public boolean isEncrypted() {
        return priv == null && (super.isEncrypted() || (parent != null && parent.isEncrypted()));
    }

    /**
     * Returns this keys {@link org.bitcoinj.crypto.KeyCrypter} <b>or</b> the keycrypter of its parent key.
     */
    @Override @Nullable
    public KeyCrypter getKeyCrypter() {
        if (keyCrypter != null)
            return keyCrypter;
        else if (parent != null)
            return parent.getKeyCrypter();
        else
            return null;
    }

    @Override
    public ECDSASignature sign(Sha256Hash input, @Nullable KeyParameter aesKey) throws KeyCrypterException {
        if (isEncrypted()) {
            // If the key is encrypted, ECKey.sign will decrypt it first before rerunning sign. Decryption walks the
            // key heirarchy to find the private key (see below), so, we can just run the inherited method.
            return super.sign(input, aesKey);
        } else {
            // If it's not encrypted, derive the private via the parents.
            final BigInteger privateKey = findOrDerivePrivateKey();
            if (privateKey == null) {
                // This key is a part of a public-key only heirarchy and cannot be used for signing
                throw new MissingPrivateKeyException();
            }
            return super.doSign(input, privateKey);
        }
    }

    @Override
    public DeterministicKey decrypt(KeyCrypter keyCrypter, KeyParameter aesKey) throws KeyCrypterException {
        checkNotNull(keyCrypter);
        // Check that the keyCrypter matches the one used to encrypt the keys, if set.
        if (this.keyCrypter != null && !this.keyCrypter.equals(keyCrypter))
            throw new KeyCrypterException("The keyCrypter being used to decrypt the key is different to the one that was used to encrypt it");
        BigInteger privKey = findOrDeriveEncryptedPrivateKey(keyCrypter, aesKey);
        DeterministicKey key = new DeterministicKey(childNumberPath, chainCode, privKey, parent);
        if (!Arrays.equals(key.getPubKey(), getPubKey()))
            throw new KeyCrypterException("Provided AES key is wrong");
        if (parent == null)
            key.setCreationTimeSeconds(getCreationTimeSeconds());
        return key;
    }

    @Override
    public DeterministicKey decrypt(KeyParameter aesKey) throws KeyCrypterException {
        return (DeterministicKey) super.decrypt(aesKey);
    }

    // For when a key is encrypted, either decrypt our encrypted private key bytes, or work up the tree asking parents
    // to decrypt and re-derive.
    private BigInteger findOrDeriveEncryptedPrivateKey(KeyCrypter keyCrypter, KeyParameter aesKey) {
        if (encryptedPrivateKey != null)
            return new BigInteger(1, keyCrypter.decrypt(encryptedPrivateKey, aesKey));
        // Otherwise we don't have it, but maybe we can figure it out from our parents. Walk up the tree looking for
        // the first key that has some encrypted private key data.
        DeterministicKey cursor = parent;
        while (cursor != null) {
            if (cursor.encryptedPrivateKey != null) break;
            cursor = cursor.parent;
        }
        if (cursor == null)
            throw new KeyCrypterException("Neither this key nor its parents have an encrypted private key");
        byte[] parentalPrivateKeyBytes = keyCrypter.decrypt(cursor.encryptedPrivateKey, aesKey);
        return derivePrivateKeyDownwards(cursor, parentalPrivateKeyBytes);
    }

    @Nullable
    private BigInteger findOrDerivePrivateKey() {
        DeterministicKey cursor = this;
        while (cursor != null) {
            if (cursor.priv != null) break;
            cursor = cursor.parent;
        }
        if (cursor == null)
            return null;
        return derivePrivateKeyDownwards(cursor, cursor.priv.toByteArray());
    }

    private BigInteger derivePrivateKeyDownwards(DeterministicKey cursor, byte[] parentalPrivateKeyBytes) {
        DeterministicKey downCursor = new DeterministicKey(cursor.childNumberPath, cursor.chainCode,
                cursor.pub, new BigInteger(1, parentalPrivateKeyBytes), cursor.parent);
        // Now we have to rederive the keys along the path back to ourselves. That path can be found by just truncating
        // our path with the length of the parents path.
        ImmutableList<ChildNumber> path = childNumberPath.subList(cursor.getPath().size(), childNumberPath.size());
        for (ChildNumber num : path) {
            downCursor = HDKeyDerivation.deriveChildKey(downCursor, num);
        }
        // downCursor is now the same key as us, but with private key bytes.
        checkState(downCursor.pub.equals(pub));
        return checkNotNull(downCursor.priv);
    }

    /**
     * Derives a child at the given index using hardened derivation.  Note: <code>index</code> is
     * not the "i" value.  If you want the softened derivation, then use instead
     * <code>HDKeyDerivation.deriveChildKey(this, new ChildNumber(child, false))</code>.
     */
    public DeterministicKey derive(int child) {
        return HDKeyDerivation.deriveChildKey(this, new ChildNumber(child, true));
    }

    /**
     * Returns the private key of this deterministic key. Even if this object isn't storing the private key,
     * it can be re-derived by walking up to the parents if necessary and this is what will happen.
     * @throws java.lang.IllegalStateException if the parents are encrypted or a watching chain.
     */
    @Override
    public BigInteger getPrivKey() {
        final BigInteger key = findOrDerivePrivateKey();
        checkState(key != null, "Private key bytes not available");
        return key;
    }

    public byte[] serializePublic(NetworkParameters params) {
        return serialize(params, true);
    }

    public byte[] serializePrivate(NetworkParameters params) {
        return serialize(params, false);
    }

    private byte[] serialize(NetworkParameters params, boolean pub) {
        ByteBuffer ser = ByteBuffer.allocate(78);
        ser.putInt(pub ? params.getBip32HeaderPub() : params.getBip32HeaderPriv());
        ser.put((byte) getDepth());
        ser.putInt(getParentFingerprint());
        ser.putInt(getChildNumber().i());
        ser.put(getChainCode());
        ser.put(pub ? getPubKey() : getPrivKeyBytes33());
        checkState(ser.position() == 78);
        return ser.array();
    }

    public String serializePubB58(NetworkParameters params) {
        return toBase58(serialize(params, true));
    }

    public String serializePrivB58(NetworkParameters params) {
        return toBase58(serialize(params, false));
    }

    static String toBase58(byte[] ser) {
        return Base58.encode(addChecksum(ser));
    }

    /** Deserialize a base-58-encoded HD Key with no parent */
    public static DeterministicKey deserializeB58(String base58, NetworkParameters params) {
        return deserializeB58(null, base58, params);
    }

    /**
      * Deserialize a base-58-encoded HD Key.
      *  @param parent The parent node in the given key's deterministic hierarchy.
      */
    public static DeterministicKey deserializeB58(@Nullable DeterministicKey parent, String base58, NetworkParameters params) {
        try {
            return deserialize(params, Base58.decodeChecked(base58), parent);
        } catch (AddressFormatException e) {
            throw new IllegalArgumentException(e);
        }
    }

    /**
      * Deserialize an HD Key with no parent
      */
    public static DeterministicKey deserialize(NetworkParameters params, byte[] serializedKey) {
        return deserialize(params, serializedKey, null);
    }

    /**
      * Deserialize an HD Key.
     * @param parent The parent node in the given key's deterministic hierarchy.
     */
    public static DeterministicKey deserialize(NetworkParameters params, byte[] serializedKey, @Nullable DeterministicKey parent) {
        ByteBuffer buffer = ByteBuffer.wrap(serializedKey);
        int header = buffer.getInt();
        if (header != params.getBip32HeaderPriv() && header != params.getBip32HeaderPub())
            throw new IllegalArgumentException("Unknown header bytes: " + toBase58(serializedKey).substring(0, 4));
        boolean pub = header == params.getBip32HeaderPub();
        int depth = buffer.get() & 0xFF; // convert signed byte to positive int since depth cannot be negative
        final int parentFingerprint = buffer.getInt();
        final int i = buffer.getInt();
        final ChildNumber childNumber = new ChildNumber(i);
        ImmutableList<ChildNumber> path;
        if (parent != null) {
            if (parentFingerprint == 0)
                throw new IllegalArgumentException("Parent was provided but this key doesn't have one");
            if (parent.getFingerprint() != parentFingerprint)
                throw new IllegalArgumentException("Parent fingerprints don't match");
            path = HDUtils.append(parent.getPath(), childNumber);
            if (path.size() != depth)
                throw new IllegalArgumentException("Depth does not match");
        } else {
            if (depth >= 1)
                // We have been given a key that is not a root key, yet we lack the object representing the parent.
                // This can happen when deserializing an account key for a watching wallet.  In this case, we assume that
                // the client wants to conceal the key's position in the hierarchy.  The path is truncated at the
                // parent's node.
                path = ImmutableList.of(childNumber);
            else path = ImmutableList.of();
        }
        byte[] chainCode = new byte[32];
        buffer.get(chainCode);
        byte[] data = new byte[33];
        buffer.get(data);
        checkArgument(!buffer.hasRemaining(), "Found unexpected data in key");
        if (pub) {
            return new DeterministicKey(path, chainCode, new LazyECPoint(ECKey.CURVE.getCurve(), data), parent, depth, parentFingerprint);
        } else {
            return new DeterministicKey(path, chainCode, new BigInteger(1, data), parent, depth, parentFingerprint);
        }
    }

    /**
     * The creation time of a deterministic key is equal to that of its parent, unless this key is the root of a tree
     * in which case the time is stored alongside the key as per normal, see {@link org.bitcoinj.core.ECKey#getCreationTimeSeconds()}.
     */
    @Override
    public long getCreationTimeSeconds() {
        if (parent != null)
            return parent.getCreationTimeSeconds();
        else
            return super.getCreationTimeSeconds();
    }

    /**
     * The creation time of a deterministic key is equal to that of its parent, unless this key is the root of a tree.
     * Thus, setting the creation time on a leaf is forbidden.
     */
    @Override
    public void setCreationTimeSeconds(long newCreationTimeSeconds) {
<<<<<<< HEAD
        // ALICE - trezor top node is not a root node so take out IllegalStateException check
=======
>>>>>>> 46fbc1aa
        super.setCreationTimeSeconds(newCreationTimeSeconds);
    }

    /**
     * Verifies equality of all fields but NOT the parent pointer (thus the same key derived in two separate heirarchy
     * objects will equal each other.
     */
    @Override
    public boolean equals(Object o) {
        if (this == o) return true;
        if (o == null || getClass() != o.getClass()) return false;

        DeterministicKey other = (DeterministicKey) o;

        return super.equals(other)
                && Arrays.equals(this.chainCode, other.chainCode)
                && Objects.equal(this.childNumberPath, other.childNumberPath);
    }

    @Override
    public int hashCode() {
        int result = super.hashCode();
        result = 31 * result + childNumberPath.hashCode();
        result = 31 * result + Arrays.hashCode(chainCode);
        return result;
    }

    @Override
    public String toString() {
        final ToStringHelper helper = Objects.toStringHelper(this).omitNullValues();
        helper.add("pub", Utils.HEX.encode(pub.getEncoded()));
        helper.add("chainCode", HEX.encode(chainCode));
        helper.add("path", getPathAsString());
        if (creationTimeSeconds > 0)
            helper.add("creationTimeSeconds", creationTimeSeconds);
        helper.add("isEncrypted", isEncrypted());
        helper.add("isPubKeyOnly", isPubKeyOnly());
        return helper.toString();
    }

    @Override
    public void formatKeyWithAddress(boolean includePrivateKeys, StringBuilder builder, NetworkParameters params) {
        final Address address = toAddress(params);
        builder.append("  addr:");
        builder.append(address.toString());
        builder.append("  hash160:");
        builder.append(Utils.HEX.encode(getPubKeyHash()));
        builder.append("  (");
        builder.append(getPathAsString());
        builder.append(")");
        builder.append("\n");
        if (includePrivateKeys) {
            builder.append("  ");
            builder.append(toStringWithPrivate(params));
            builder.append("\n");
        }
    }
}<|MERGE_RESOLUTION|>--- conflicted
+++ resolved
@@ -559,10 +559,7 @@
      */
     @Override
     public void setCreationTimeSeconds(long newCreationTimeSeconds) {
-<<<<<<< HEAD
         // ALICE - trezor top node is not a root node so take out IllegalStateException check
-=======
->>>>>>> 46fbc1aa
         super.setCreationTimeSeconds(newCreationTimeSeconds);
     }
 
