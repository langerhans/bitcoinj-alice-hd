--- conflicted
+++ resolved
@@ -20,6 +20,7 @@
 import com.google.common.base.*;
 import com.google.common.util.concurrent.*;
 import org.bitcoinj.core.listeners.AbstractPeerDataEventListener;
+import org.bitcoinj.core.listeners.OnTransactionBroadcastListener;
 import org.bitcoinj.core.listeners.PeerDataEventListener;
 import org.bitcoinj.utils.*;
 import org.slf4j.*;
@@ -111,13 +112,8 @@
     };
 
     public ListenableFuture<Transaction> broadcast() {
-<<<<<<< HEAD
-        peerGroup.addEventListener(rejectionListener, Threading.SAME_THREAD);
+        peerGroup.addDataEventListener(Threading.SAME_THREAD, rejectionListener);
         log.debug("Waiting for {} peers required for broadcast, we have {} ...", minConnections, peerGroup.getConnectedPeers().size());
-=======
-        peerGroup.addDataEventListener(Threading.SAME_THREAD, rejectionListener);
-        log.info("Waiting for {} peers required for broadcast, we have {} ...", minConnections, peerGroup.getConnectedPeers().size());
->>>>>>> 313e2c14
         peerGroup.waitForPeers(minConnections).addListener(new EnoughAvailablePeers(), Threading.SAME_THREAD);
         return future;
     }
@@ -137,7 +133,6 @@
             List<Peer> peers = peerGroup.getConnectedPeers();    // snapshots
             // Prepare to send the transaction by adding a listener that'll be called when confidence changes.
             // Only bother with this if we might actually hear back:
-<<<<<<< HEAD
             if (minConnections > 1) {
                 // ALICE
                 Preconditions.checkNotNull(Context.get());
@@ -151,37 +146,7 @@
                 log.debug("Context().get().getConfidenceTable(): {}", Context.get().getConfidenceTable());
                 log.debug("The transaction confidence from the table has identity: {}", System.identityHashCode(confidenceInTable));
 
-                peerGroup.addEventListener(new PeerEventListener() {
-                    @Override
-                    public void onPeersDiscovered(Set<PeerAddress> peerAddresses) {
-
-                    }
-
-                    @Override
-                    public void onBlocksDownloaded(Peer peer, Block block, @Nullable FilteredBlock filteredBlock, int blocksLeft) {
-
-                    }
-
-                    @Override
-                    public void onChainDownloadStarted(Peer peer, int blocksLeft) {
-
-                    }
-
-                    @Override
-                    public void onPeerConnected(Peer peer, int peerCount) {
-
-                    }
-
-                    @Override
-                    public void onPeerDisconnected(Peer peer, int peerCount) {
-
-                    }
-
-                    @Override
-                    public Message onPreMessageReceived(Peer peer, Message m) {
-                        return null;
-                    }
-
+                peerGroup.addOnTransactionBroadcastListener(new OnTransactionBroadcastListener() {
                     @Override
                     public void onTransaction(Peer peer, Transaction t) {
                         if (t.getHash().equals(transactionHash)) {
@@ -192,21 +157,10 @@
                             invokeAndRecord(confidenceInTable.numBroadcastPeers(), mined );
                         }
                     }
-
-                    @Nullable
-                    @Override
-                    public List<Message> getData(Peer peer, GetDataMessage m) {
-                        return null;
-                    }
                 });
             }
 
-            // Satoshis code sends an inv in this case and then lets the peer request the tx data. We just
-=======
-            if (minConnections > 1)
-                tx.getConfidence().addEventListener(new ConfidenceChange());
             // Bitcoin Core sends an inv in this case and then lets the peer request the tx data. We just
->>>>>>> 313e2c14
             // blast out the TX here for a couple of reasons. Firstly it's simpler: in the case where we have
             // just a single connection we don't have to wait for getdata to be received and handled before
             // completing the future in the code immediately below. Secondly, it's faster. The reason the
@@ -270,13 +224,8 @@
                 //
                 // We're done! It's important that the PeerGroup lock is not held (by this thread) at this
                 // point to avoid triggering inversions when the Future completes.
-<<<<<<< HEAD
                 log.debug("broadcastTransaction: {} complete", tx.getHash());
-                peerGroup.removeEventListener(rejectionListener);
-=======
-                log.info("broadcastTransaction: {} complete", tx.getHash());
                 peerGroup.removeDataEventListener(rejectionListener);
->>>>>>> 313e2c14
                 conf.removeEventListener(this);
                 future.set(tx);  // RE-ENTRANCY POINT
             }
