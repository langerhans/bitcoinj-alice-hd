/**
 * Copyright 2013 Google Inc.
 * Copyright 2014 Andreas Schildbach
 *
 * Licensed under the Apache License, Version 2.0 (the "License");
 * you may not use this file except in compliance with the License.
 * You may obtain a copy of the License at
 *
 *    http://www.apache.org/licenses/LICENSE-2.0
 *
 * Unless required by applicable law or agreed to in writing, software
 * distributed under the License is distributed on an "AS IS" BASIS,
 * WITHOUT WARRANTIES OR CONDITIONS OF ANY KIND, either express or implied.
 * See the License for the specific language governing permissions and
 * limitations under the License.
 */

package org.bitcoinj.core;

import com.google.common.annotations.*;
import com.google.common.base.*;
import com.google.common.collect.*;
import com.google.common.net.*;
import com.google.common.primitives.*;
import com.google.common.util.concurrent.*;
import com.squareup.okhttp.*;
import com.subgraph.orchid.*;
import net.jcip.annotations.*;
import org.bitcoinj.core.listeners.*;
import org.bitcoinj.crypto.*;
import org.bitcoinj.net.*;
import org.bitcoinj.net.discovery.*;
import org.bitcoinj.script.*;
import org.bitcoinj.utils.*;
import org.bitcoinj.utils.Threading;
import org.slf4j.*;

import javax.annotation.*;
import java.io.*;
import java.net.*;
import java.util.*;
import java.util.concurrent.*;
import java.util.concurrent.locks.*;

import static com.google.common.base.Preconditions.*;

/**
 * <p>Runs a set of connections to the P2P network, brings up connections to replace disconnected nodes and manages
 * the interaction between them all. Most applications will want to use one of these.</p>
 * 
 * <p>PeerGroup tries to maintain a constant number of connections to a set of distinct peers.
 * Each peer runs a network listener in its own thread.  When a connection is lost, a new peer
 * will be tried after a delay as long as the number of connections less than the maximum.</p>
 * 
 * <p>Connections are made to addresses from a provided list.  When that list is exhausted,
 * we start again from the head of the list.</p>
 * 
 * <p>The PeerGroup can broadcast a transaction to the currently connected set of peers.  It can
 * also handle download of the blockchain from peers, restarting the process when peers die.</p>
 *
 * <p>A PeerGroup won't do anything until you call the {@link PeerGroup#start()} method 
 * which will block until peer discovery is completed and some outbound connections 
 * have been initiated (it will return before handshaking is done, however). 
 * You should call {@link PeerGroup#stop()} when finished. Note that not all methods
 * of PeerGroup are safe to call from a UI thread as some may do network IO, 
 * but starting and stopping the service should be fine.</p>
 */
public class PeerGroup implements TransactionBroadcaster {
    private static final Logger log = LoggerFactory.getLogger(PeerGroup.class);

    // All members in this class should be marked with final, volatile, @GuardedBy or a mix as appropriate to define
    // their thread safety semantics. Volatile requires a Hungarian-style v prefix.

    // By default we don't require any services because any peer will do.
    private long requiredServices = 0;
    /**
     * The default number of connections to the p2p network the library will try to build. This is set to 12 empirically.
     * It used to be 4, but because we divide the connection pool in two for broadcasting transactions, that meant we
     * were only sending transactions to two peers and sometimes this wasn't reliable enough: transactions wouldn't
     * get through.
     */
    public static final int DEFAULT_CONNECTIONS = 12;
    private static final int TOR_TIMEOUT_SECONDS = 60;
    private volatile int vMaxPeersToDiscoverCount = 100;
    private static final long DEFAULT_PEER_DISCOVERY_TIMEOUT_MILLIS = 5000;
    private volatile long vPeerDiscoveryTimeoutMillis = DEFAULT_PEER_DISCOVERY_TIMEOUT_MILLIS;

    protected final ReentrantLock lock = Threading.lock("peergroup");

    protected final NetworkParameters params;
    @Nullable protected final AbstractBlockChain chain;

    // This executor is used to queue up jobs: it's used when we don't want to use locks for mutual exclusion,
    // typically because the job might call in to user provided code that needs/wants the freedom to use the API
    // however it wants, or because a job needs to be ordered relative to other jobs like that.
    protected final ListeningScheduledExecutorService executor;

    // Whether the peer group is currently running. Once shut down it cannot be restarted.
    private volatile boolean vRunning;
    // Whether the peer group has been started or not. An unstarted PG does not try to access the network.
    private volatile boolean vUsedUp;

    // Addresses to try to connect to, excluding active peers.
    @GuardedBy("lock") private final PriorityQueue<PeerAddress> inactives;
    @GuardedBy("lock") private final Map<PeerAddress, ExponentialBackoff> backoffMap;

    // Currently active peers. This is an ordered list rather than a set to make unit tests predictable.
    private final CopyOnWriteArrayList<Peer> peers;
    // Currently connecting peers.
    private final CopyOnWriteArrayList<Peer> pendingPeers;
    private final ClientConnectionManager channels;
    @Nullable private final TorClient torClient;

    // The peer that has been selected for the purposes of downloading announced data.
    @GuardedBy("lock") private Peer downloadPeer;
    // Callback for events related to chain download.
    @Nullable @GuardedBy("lock") private PeerDataEventListener downloadListener;
    /** Callbacks for events related to peer connection/disconnection */
    protected final CopyOnWriteArrayList<ListenerRegistration<PeerConnectionEventListener>> peerConnectionEventListeners;
    /** Callbacks for events related to peer data being received */
    protected final CopyOnWriteArrayList<ListenerRegistration<PeerDataEventListener>> peerDataEventListeners;
    protected final CopyOnWriteArrayList<ListenerRegistration<OnTransactionBroadcastListener>> onTransactionBroadastEventListeners;
    // Peer discovery sources, will be polled occasionally if there aren't enough inactives.
    private final CopyOnWriteArraySet<PeerDiscovery> peerDiscoverers;
    // The version message to use for new connections.
    @GuardedBy("lock") private VersionMessage versionMessage;
    // Switch for enabling download of pending transaction dependencies.
    @GuardedBy("lock") protected boolean downloadTxDependencies;
    // How many connections we want to have open at the current time. If we lose connections, we'll try opening more
    // until we reach this count.
    @GuardedBy("lock") private int maxConnections;
    // Minimum protocol version we will allow ourselves to connect to: require Bloom filtering.
    private volatile int vMinRequiredProtocolVersion;

    /** How many milliseconds to wait after receiving a pong before sending another ping. */
    public static final long DEFAULT_PING_INTERVAL_MSEC = 2000;
    @GuardedBy("lock") private long pingIntervalMsec = DEFAULT_PING_INTERVAL_MSEC;

    @GuardedBy("lock") private boolean useLocalhostPeerWhenPossible = true;
    @GuardedBy("lock") private boolean ipv6Unreachable = false;

    @GuardedBy("lock") private long fastCatchupTimeSecs;
    private final CopyOnWriteArrayList<Wallet> wallets;
    private final CopyOnWriteArrayList<PeerFilterProvider> peerFilterProviders;

    // This event listener is added to every peer. It's here so when we announce transactions via an "inv", every
    // peer can fetch them.
    private final AbstractPeerDataEventListener peerListener = new AbstractPeerDataEventListener() {
        @Override
        public List<Message> getData(Peer peer, GetDataMessage m) {
            return handleGetData(m);
        }

        @Override
        public void onBlocksDownloaded(Peer peer, Block block, @Nullable FilteredBlock filteredBlock, int blocksLeft) {
            if (chain == null) return;
            final double rate = chain.getFalsePositiveRate();
            final double target = bloomFilterMerger.getBloomFilterFPRate() * MAX_FP_RATE_INCREASE;
            if (rate > target) {
                // TODO: Avoid hitting this path if the remote peer didn't acknowledge applying a new filter yet.
                if (log.isDebugEnabled())
                    log.debug("Force update Bloom filter due to high false positive rate ({} vs {})", rate, target);
                recalculateFastCatchupAndFilter(FilterRecalculateMode.FORCE_SEND_FOR_REFRESH);
            }
        }
    };

    private int minBroadcastConnections = 0;
    private final WalletEventListener walletEventListener = new AbstractWalletEventListener() {
        @Override public void onScriptsChanged(Wallet wallet, List<Script> scripts, boolean isAddingScripts) {
            recalculateFastCatchupAndFilter(FilterRecalculateMode.SEND_IF_CHANGED);
        }

        @Override public void onKeysAdded(List<ECKey> keys) {
            recalculateFastCatchupAndFilter(FilterRecalculateMode.SEND_IF_CHANGED);
        }

        @Override
        public void onCoinsReceived(Wallet wallet, Transaction tx, Coin prevBalance, Coin newBalance) {
            // We received a relevant transaction. We MAY need to recalculate and resend the Bloom filter, but only
            // if we have received a transaction that includes a relevant pay-to-pubkey output.
            //
            // The reason is that pay-to-pubkey outputs, when spent, will not repeat any data we can predict in their
            // inputs. So a remote peer will update the Bloom filter for us when such an output is seen matching the
            // existing filter, so that it includes the tx hash in which the pay-to-pubkey output was observed. Thus
            // the spending transaction will always match (due to the outpoint structure).
            //
            // Unfortunately, whilst this is required for correct sync of the chain in blocks, there are two edge cases.
            //
            // (1) If a wallet receives a relevant, confirmed p2pubkey output that was not broadcast across the network,
            // for example in a coinbase transaction, then the node that's serving us the chain will update its filter
            // but the rest will not. If another transaction then spends it, the other nodes won't match/relay it.
            //
            // (2) If we receive a p2pubkey output broadcast across the network, all currently connected nodes will see
            // it and update their filter themselves, but any newly connected nodes will receive the last filter we
            // calculated, which would not include this transaction.
            //
            // For this reason we check if the transaction contained any relevant pay to pubkeys and force a recalc
            // and possibly retransmit if so. The recalculation process will end up including the tx hash into the
            // filter. In case (1), we need to retransmit the filter to the connected peers. In case (2), we don't
            // and shouldn't, we should just recalculate and cache the new filter for next time.
            for (TransactionOutput output : tx.getOutputs()) {
                if (output.getScriptPubKey().isSentToRawPubKey() && output.isMine(wallet)) {
                    if (tx.getConfidence().getConfidenceType() == TransactionConfidence.ConfidenceType.BUILDING)
                        recalculateFastCatchupAndFilter(FilterRecalculateMode.SEND_IF_CHANGED);
                    else
                        recalculateFastCatchupAndFilter(FilterRecalculateMode.DONT_SEND);
                    return;
                }
            }
        }
    };

    // Exponential backoff for peers starts at 1 second and maxes at 10 minutes.
    private final ExponentialBackoff.Params peerBackoffParams = new ExponentialBackoff.Params(1000, 1.5f, 10 * 60 * 1000);
    // Tracks failures globally in case of a network failure.
    @GuardedBy("lock") private ExponentialBackoff groupBackoff = new ExponentialBackoff(new ExponentialBackoff.Params(1000, 1.5f, 10 * 1000));

    // This is a synchronized set, so it locks on itself. We use it to prevent TransactionBroadcast objects from
    // being garbage collected if nothing in the apps code holds on to them transitively. See the discussion
    // in broadcastTransaction.
    private final Set<TransactionBroadcast> runningBroadcasts;

    private class PeerStartupListener extends AbstractPeerConnectionEventListener {
        @Override
        public void onPeerConnected(Peer peer, int peerCount) {
            handleNewPeer(peer);
        }

        @Override
        public void onPeerDisconnected(Peer peer, int peerCount) {
            // The channel will be automatically removed from channels.
            handlePeerDeath(peer, null);
        }
    }

    private final PeerConnectionEventListener startupListener = new PeerStartupListener();

    /**
     * The default Bloom filter false positive rate, which is selected to be extremely low such that you hardly ever
     * download false positives. This provides maximum performance. Although this default can be overridden to push
     * the FP rate higher, due to <a href="https://groups.google.com/forum/#!msg/bitcoinj/Ys13qkTwcNg/9qxnhwnkeoIJ">
     * various complexities</a> there are still ways a remote peer can deanonymize the users wallet. This is why the
     * FP rate is chosen for performance rather than privacy. If a future version of bitcoinj fixes the known
     * de-anonymization attacks this FP rate may rise again (or more likely, become expressed as a bandwidth allowance).
     */
    public static final double DEFAULT_BLOOM_FILTER_FP_RATE = 0.00001;
    /** Maximum increase in FP rate before forced refresh of the bloom filter */
    public static final double MAX_FP_RATE_INCREASE = 10.0f;
    // An object that calculates bloom filters given a list of filter providers, whilst tracking some state useful
    // for privacy purposes.
    private final FilterMerger bloomFilterMerger;

    /** The default timeout between when a connection attempt begins and version message exchange completes */
    public static final int DEFAULT_CONNECT_TIMEOUT_MILLIS = 5000;
    private volatile int vConnectTimeoutMillis = DEFAULT_CONNECT_TIMEOUT_MILLIS;
    
    /** Whether bloom filter support is enabled when using a non FullPrunedBlockchain*/
    private volatile boolean vBloomFilteringEnabled = true;

    /** See {@link #PeerGroup(Context)} */
    public PeerGroup(NetworkParameters params) {
        this(params, null);
    }

    /**
     * Creates a PeerGroup with the given context. No chain is provided so this node will report its chain height
     * as zero to other peers. This constructor is useful if you just want to explore the network but aren't interested
     * in downloading block data.
     */
    public PeerGroup(Context context) {
        this(context, null);
    }

    /** See {@link #PeerGroup(Context, AbstractBlockChain)} */
    public PeerGroup(NetworkParameters params, @Nullable AbstractBlockChain chain) {
        this(Context.getOrCreate(params), chain, new NioClientManager());
    }

    /**
     * Creates a PeerGroup for the given context and chain. Blocks will be passed to the chain as they are broadcast
     * and downloaded. This is probably the constructor you want to use.
     */
    public PeerGroup(Context context, @Nullable AbstractBlockChain chain) {
        this(context, chain, new NioClientManager());
    }

    /** See {@link #newWithTor(Context, AbstractBlockChain, TorClient)} */
    public static PeerGroup newWithTor(NetworkParameters params, @Nullable AbstractBlockChain chain, TorClient torClient) throws TimeoutException {
        return newWithTor(Context.getOrCreate(params), chain, torClient);
    }

    /**
     * <p>Creates a PeerGroup that accesses the network via the Tor network. The provided TorClient is used so you can
     * preconfigure it beforehand. It should not have been already started. You can just use "new TorClient()" if
     * you don't have any particular configuration requirements.</p>
     *
     * <p>Peer discovery is automatically configured to use DNS seeds resolved via a random selection of exit nodes.
     * If running on the Oracle JDK the unlimited strength jurisdiction checks will also be overridden,
     * as they no longer apply anyway and can cause startup failures due to the requirement for AES-256.</p>
     *
     * <p>The user does not need any additional software for this: it's all pure Java. As of April 2014 <b>this mode
     * is experimental</b>.</p>
     *
     * @throws TimeoutException if Tor fails to start within 20 seconds.
     */
    public static PeerGroup newWithTor(Context context, @Nullable AbstractBlockChain chain, TorClient torClient) throws TimeoutException {
        return newWithTor(context, chain, torClient, true);
    }

    /**
     * <p>Creates a PeerGroup that accesses the network via the Tor network. The provided TorClient is used so you can
     * preconfigure it beforehand. It should not have been already started. You can just use "new TorClient()" if
     * you don't have any particular configuration requirements.</p>
     *
     * <p>If running on the Oracle JDK the unlimited strength jurisdiction checks will also be overridden,
     * as they no longer apply anyway and can cause startup failures due to the requirement for AES-256.</p>
     *
     * <p>The user does not need any additional software for this: it's all pure Java. As of April 2014 <b>this mode
     * is experimental</b>.</p>
     *
     * @params doDiscovery if true, DNS or HTTP peer discovery will be performed via Tor: this is almost always what you want.
     * @throws java.util.concurrent.TimeoutException if Tor fails to start within 20 seconds.
     */
    public static PeerGroup newWithTor(Context context, @Nullable AbstractBlockChain chain, TorClient torClient, boolean doDiscovery) throws TimeoutException {
        checkNotNull(torClient);
        DRMWorkaround.maybeDisableExportControls();
        BlockingClientManager manager = new BlockingClientManager(torClient.getSocketFactory());
        final int CONNECT_TIMEOUT_MSEC = TOR_TIMEOUT_SECONDS * 1000;
        manager.setConnectTimeoutMillis(CONNECT_TIMEOUT_MSEC);
        PeerGroup result = new PeerGroup(context, chain, manager, torClient);
        result.setConnectTimeoutMillis(CONNECT_TIMEOUT_MSEC);

        if (doDiscovery) {
            NetworkParameters params = context.getParams();
            HttpDiscovery.Details[] httpSeeds = params.getHttpSeeds();
            if (httpSeeds.length > 0) {
                // Use HTTP discovery when Tor is active and there is a Cartographer seed, for a much needed speed boost.
                OkHttpClient httpClient = new OkHttpClient();
                httpClient.setSocketFactory(torClient.getSocketFactory());
                List<PeerDiscovery> discoveries = Lists.newArrayList();
                for (HttpDiscovery.Details httpSeed : httpSeeds)
                    discoveries.add(new HttpDiscovery(params, httpSeed, httpClient));
                result.addPeerDiscovery(new MultiplexingDiscovery(params, discoveries));
            } else {
                result.addPeerDiscovery(new TorDiscovery(params, torClient));
            }
        }
        return result;
    }

    /** See {@link #PeerGroup(Context, AbstractBlockChain, ClientConnectionManager)} */
    public PeerGroup(NetworkParameters params, @Nullable AbstractBlockChain chain, ClientConnectionManager connectionManager) {
        this(Context.getOrCreate(params), chain, connectionManager, null);
    }

    /**
     * Creates a new PeerGroup allowing you to specify the {@link ClientConnectionManager} which is used to create new
     * connections and keep track of existing ones.
     */
    public PeerGroup(Context context, @Nullable AbstractBlockChain chain, ClientConnectionManager connectionManager) {
        this(context, chain, connectionManager, null);
    }

    /**
     * Creates a new PeerGroup allowing you to specify the {@link ClientConnectionManager} which is used to create new
     * connections and keep track of existing ones.
     */
    private PeerGroup(Context context, @Nullable AbstractBlockChain chain, ClientConnectionManager connectionManager, @Nullable TorClient torClient) {
        checkNotNull(context);
        this.params = context.getParams();
        this.chain = chain;
        fastCatchupTimeSecs = params.getGenesisBlock().getTimeSeconds();
        wallets = new CopyOnWriteArrayList<Wallet>();
        peerFilterProviders = new CopyOnWriteArrayList<PeerFilterProvider>();
        this.torClient = torClient;

        executor = createPrivateExecutor();

        // This default sentinel value will be overridden by one of two actions:
        //   - adding a peer discovery source sets it to the default
        //   - using connectTo() will increment it by one
        maxConnections = 0;

        int height = chain == null ? 0 : chain.getBestChainHeight();
        versionMessage = new VersionMessage(params, height);
        // We never request that the remote node wait for a bloom filter yet, as we have no wallets
        versionMessage.relayTxesBeforeFilter = true;

        downloadTxDependencies = true;

        inactives = new PriorityQueue<PeerAddress>(1, new Comparator<PeerAddress>() {
            @SuppressWarnings("FieldAccessNotGuarded")
            // only called when inactives is accessed, and lock is held then.
            @Override
            public int compare(PeerAddress a, PeerAddress b) {
                checkState(lock.isHeldByCurrentThread());
                int result = backoffMap.get(a).compareTo(backoffMap.get(b));
                // Sort by port if otherwise equals - for testing
                if (result == 0)
                    result = Ints.compare(a.getPort(), b.getPort());
                return result;
            }
        });
        backoffMap = new HashMap<PeerAddress, ExponentialBackoff>();
        peers = new CopyOnWriteArrayList<Peer>();
        pendingPeers = new CopyOnWriteArrayList<Peer>();
        channels = connectionManager;
        peerDiscoverers = new CopyOnWriteArraySet<PeerDiscovery>();
        peerConnectionEventListeners = new CopyOnWriteArrayList<ListenerRegistration<PeerConnectionEventListener>>();
        peerDataEventListeners = new CopyOnWriteArrayList<ListenerRegistration<PeerDataEventListener>>();
        onTransactionBroadastEventListeners = new CopyOnWriteArrayList<ListenerRegistration<OnTransactionBroadcastListener>>();
        runningBroadcasts = Collections.synchronizedSet(new HashSet<TransactionBroadcast>());
        bloomFilterMerger = new FilterMerger(DEFAULT_BLOOM_FILTER_FP_RATE);
<<<<<<< HEAD

        // Do not look for IP6 if system property set to prefer ip4
        if (Boolean.TRUE.toString().equals(System.getProperty("java.net.preferIPv4Stack"))) {
            ipv6Unreachable = true;
        }
=======
        vMinRequiredProtocolVersion = params.getProtocolVersionNum(NetworkParameters.ProtocolVersion.BLOOM_FILTER);
>>>>>>> 313e2c14
    }

    private CountDownLatch executorStartupLatch = new CountDownLatch(1);

    protected ListeningScheduledExecutorService createPrivateExecutor() {
        ListeningScheduledExecutorService result = MoreExecutors.listeningDecorator(
                new ScheduledThreadPoolExecutor(1, new ContextPropagatingThreadFactory("PeerGroup Thread"))
        );
        // Hack: jam the executor so jobs just queue up until the user calls start() on us. For example, adding a wallet
        // results in a bloom filter recalc being queued, but we don't want to do that until we're actually started.
        result.execute(new Runnable() {
            @Override
            public void run() {
                Uninterruptibles.awaitUninterruptibly(executorStartupLatch);
            }
        });
        return result;
    }

    /**
     * This is how many milliseconds we wait for peer discoveries to return their results.
     */
    public void setPeerDiscoveryTimeoutMillis(long peerDiscoveryTimeoutMillis) {
        this.vPeerDiscoveryTimeoutMillis = peerDiscoveryTimeoutMillis;
    }

    /**
     * Adjusts the desired number of connections that we will create to peers. Note that if there are already peers
     * open and the new value is lower than the current number of peers, those connections will be terminated. Likewise
     * if there aren't enough current connections to meet the new requested max size, some will be added.
     */
    public void setMaxConnections(int maxConnections) {
        int adjustment;
        lock.lock();
        try {
            this.maxConnections = maxConnections;
            if (!isRunning()) return;
        } finally {
            lock.unlock();
        }
        // We may now have too many or too few open connections. Add more or drop some to get to the right amount.
        adjustment = maxConnections - channels.getConnectedClientCount();
        if (adjustment > 0)
            triggerConnections();

        if (adjustment < 0)
            channels.closeConnections(-adjustment);
    }

    /**
     * Switch for enabling download of pending transaction dependencies. A change of value only takes effect for newly
     * connected peers.
     */
    public void setDownloadTxDependencies(boolean downloadTxDependencies) {
        lock.lock();
        try {
            this.downloadTxDependencies = downloadTxDependencies;
        } finally {
            lock.unlock();
        }
    }

    private Runnable triggerConnectionsJob = new Runnable() {
        private boolean firstRun = true;

        @Override
        public void run() {
            try {
                go();
            } catch (Throwable e) {
                log.error("Exception when trying to build connections", e);  // The executor swallows exceptions :(
            }
        }

        public void go() {
            if (!vRunning) return;

            long now = Utils.currentTimeMillis();
            lock.lock();
            try {
                // First run: try and use a local node if there is one, for the additional security it can provide.
                // But, not on Android as there are none for this platform: it could only be a malicious app trying
                // to hijack our traffic.
                if (!Utils.isAndroidRuntime() && useLocalhostPeerWhenPossible && maybeCheckForLocalhostPeer() && firstRun) {
                    log.info("Localhost peer detected, trying to use it");
                    // ALICE
                    connectToLocalHost();
                    return;
                }
            } finally {
                firstRun = false;
                lock.unlock();
            }

            // Don't hold the lock across discovery as this process can be very slow.
            boolean discoverySuccess = false;
            try {
                discoverySuccess = discoverPeers() > 0;
            } catch (PeerDiscoveryException e) {
                // Do not put the full stacktrace in the log - only the top level text
                // This is to stop repeat connection attempts cluttering up the logs
                log.error("Peer discovery failure, class:{}, message:{}", e.getClass().getCanonicalName(), e.getMessage());
            }

            long retryTime;
            PeerAddress addrToTry;
            lock.lock();
            try {
                    if (discoverySuccess) {
                        groupBackoff.trackSuccess();
                    } else {
                        groupBackoff.trackFailure();
                    }
                // Inactives is sorted by backoffMap time.
                if (inactives.isEmpty()) {
                    if (countConnectedAndPendingPeers() < getMaxConnections()) {
                        log.info("Peer discovery didn't provide us any more peers, will try again later.");
                        executor.schedule(this, groupBackoff.getRetryTime() - now, TimeUnit.MILLISECONDS);
                    } else {
                        // We have enough peers and discovery provided no more, so just settle down. Most likely we
                        // were given a fixed set of addresses in some test scenario.
                    }
                    return;
                } else {
                    do {
                        addrToTry = inactives.poll();
                    } while (ipv6Unreachable && addrToTry.getAddr() instanceof Inet6Address);
                    retryTime = backoffMap.get(addrToTry).getRetryTime();
                }
                retryTime = Math.max(retryTime, groupBackoff.getRetryTime());
                if (retryTime > now) {
                    long delay = retryTime - now;
                    log.info("Waiting {} msec before next connect attempt {}", delay, addrToTry == null ? "" : "to " + addrToTry);
                    inactives.add(addrToTry);
                    executor.schedule(this, delay, TimeUnit.MILLISECONDS);
                    return;
                }
                connectTo(addrToTry, false, vConnectTimeoutMillis);
            } finally {
                lock.unlock();
            }
            if (countConnectedAndPendingPeers() < getMaxConnections()) {
                executor.execute(this);   // Try next peer immediately.
            }
        }
    };

    private void triggerConnections() {
        // Run on a background thread due to the need to potentially retry and back off in the background.
        if (!executor.isShutdown())
            executor.execute(triggerConnectionsJob);
    }

    /** The maximum number of connections that we will create to peers. */
    public int getMaxConnections() {
        lock.lock();
        try {
            return maxConnections;
        } finally {
            lock.unlock();
        }
    }

    private List<Message> handleGetData(GetDataMessage m) {
        // Scans the wallets and memory pool for transactions in the getdata message and returns them.
        // Runs on peer threads.
        lock.lock();
        try {
            LinkedList<Message> transactions = new LinkedList<Message>();
            LinkedList<InventoryItem> items = new LinkedList<InventoryItem>(m.getItems());
            Iterator<InventoryItem> it = items.iterator();
            while (it.hasNext()) {
                InventoryItem item = it.next();
                // Check the wallets.
                for (Wallet w : wallets) {
                    Transaction tx = w.getTransaction(item.hash);
                    if (tx == null) continue;
                    transactions.add(tx);
                    it.remove();
                    break;
                }
            }
            return transactions;
        } finally {
            lock.unlock();
        }
    }

    /**
     * Sets the {@link VersionMessage} that will be announced on newly created connections. A version message is
     * primarily interesting because it lets you customize the "subVer" field which is used a bit like the User-Agent
     * field from HTTP. It means your client tells the other side what it is, see
     * <a href="https://github.com/bitcoin/bips/blob/master/bip-0014.mediawiki">BIP 14</a>.
     *
     * The VersionMessage you provide is copied and the best chain height/time filled in for each new connection,
     * therefore you don't have to worry about setting that. The provided object is really more of a template.
     */
    public void setVersionMessage(VersionMessage ver) {
        lock.lock();
        try {
            versionMessage = ver;
        } finally {
            lock.unlock();
        }
    }

    /**
     * Returns the version message provided by setVersionMessage or a default if none was given.
     */
    public VersionMessage getVersionMessage() {
        lock.lock();
        try {
            return versionMessage;
        } finally {
            lock.unlock();
        }
    }

    /**
     * Sets information that identifies this software to remote nodes. This is a convenience wrapper for creating 
     * a new {@link VersionMessage}, calling {@link VersionMessage#appendToSubVer(String, String, String)} on it,
     * and then calling {@link PeerGroup#setVersionMessage(VersionMessage)} on the result of that. See the docs for
     * {@link VersionMessage#appendToSubVer(String, String, String)} for information on what the fields should contain.
     */
    public void setUserAgent(String name, String version, @Nullable String comments) {
        //TODO Check that height is needed here (it wasnt, but it should be, no?)
        int height = chain == null ? 0 : chain.getBestChainHeight();
        VersionMessage ver = new VersionMessage(params, height);
        ver.relayTxesBeforeFilter = false;
        updateVersionMessageRelayTxesBeforeFilter(ver);
        ver.appendToSubVer(name, version, comments);
        setVersionMessage(ver);
    }
    
    // Updates the relayTxesBeforeFilter flag of ver
    private void updateVersionMessageRelayTxesBeforeFilter(VersionMessage ver) {
        // We will provide the remote node with a bloom filter (ie they shouldn't relay yet)
        // if chain == null || !chain.shouldVerifyTransactions() and a wallet is added and bloom filters are enabled
        // Note that the default here means that no tx invs will be received if no wallet is ever added
        lock.lock();
        try {
            boolean spvMode = chain != null && !chain.shouldVerifyTransactions();
            boolean willSendFilter = spvMode && peerFilterProviders.size() > 0 && vBloomFilteringEnabled;
            ver.relayTxesBeforeFilter = !willSendFilter;
        } finally {
            lock.unlock();
        }
    }

    /**
     * Sets information that identifies this software to remote nodes. This is a convenience wrapper for creating
     * a new {@link VersionMessage}, calling {@link VersionMessage#appendToSubVer(String, String, String)} on it,
     * and then calling {@link PeerGroup#setVersionMessage(VersionMessage)} on the result of that. See the docs for
     * {@link VersionMessage#appendToSubVer(String, String, String)} for information on what the fields should contain.
     */
    public void setUserAgent(String name, String version) {
        setUserAgent(name, version, null);
    }


    /**
     * <p>Adds a listener that will be notified on the given executor when:</p>
     * <ol>
     *     <li>New peers are connected to.</li>
     *     <li>Peers are disconnected from.</li>
     *     <li>A message is received by the download peer (there is always one peer which is elected as a peer which
     *     will be used to retrieve data).
     *     <li>Blocks are downloaded by the download peer.</li>
     *     </li>
     * </ol>
     */
    public void addConnectionEventListener(Executor executor, PeerConnectionEventListener listener) {
        peerConnectionEventListeners.add(new ListenerRegistration<PeerConnectionEventListener>(checkNotNull(listener), executor));
        for (Peer peer : getConnectedPeers())
            peer.addConnectionEventListener(executor, listener);
        for (Peer peer: getPendingPeers())
            peer.addConnectionEventListener(executor, listener);
    }

    /** See {@link Peer#addDataEventListener(Executor, PeerDataEventListener)} */
    public void addDataEventListener(final Executor executor, final PeerDataEventListener listener) {
        peerDataEventListeners.add(new ListenerRegistration<PeerDataEventListener>(checkNotNull(listener), executor));
        for (Peer peer : getConnectedPeers())
            peer.addDataEventListener(executor, listener);
        for (Peer peer: getPendingPeers())
            peer.addDataEventListener(executor, listener);
    }

    /** See {@link Peer#addDataEventListener(PeerDataEventListener)} */
    public void addDataEventListener(PeerDataEventListener listener) {
        addDataEventListener(Threading.USER_THREAD, listener);
    }

    /** See {@link Peer#addOnTransactionBroadcastListener(OnTransactionBroadcastListener)} */
    public void addOnTransactionBroadcastListener(OnTransactionBroadcastListener listener) {
        addOnTransactionBroadcastListener(Threading.USER_THREAD, listener);
    }

    /** See {@link Peer#addOnTransactionBroadcastListener(OnTransactionBroadcastListener)} */
    public void addOnTransactionBroadcastListener(Executor executor, OnTransactionBroadcastListener listener) {
        onTransactionBroadastEventListeners.add(new ListenerRegistration<OnTransactionBroadcastListener>(checkNotNull(listener), executor));
        for (Peer peer : getConnectedPeers())
            peer.addOnTransactionBroadcastListener(executor, listener);
        for (Peer peer: getPendingPeers())
            peer.addOnTransactionBroadcastListener(executor, listener);
    }

    /** See {@link Peer#addConnectionEventListener(PeerConnectionEventListener)} */
    public void addConnectionEventListener(PeerConnectionEventListener listener) {
        addConnectionEventListener(Threading.USER_THREAD, listener);
    }

    /** The given event listener will no longer be called with events. */
    public boolean removeConnectionEventListener(PeerConnectionEventListener listener) {
        boolean result = ListenerRegistration.removeFromList(listener, peerConnectionEventListeners);
        for (Peer peer : getConnectedPeers())
            peer.removeConnectionEventListener(listener);
        for (Peer peer : getPendingPeers())
            peer.removeConnectionEventListener(listener);
        return result;
    }

    /** The given event listener will no longer be called with events. */
    public boolean removeDataEventListener(PeerDataEventListener listener) {
        boolean result = ListenerRegistration.removeFromList(listener, peerDataEventListeners);
        for (Peer peer : getConnectedPeers())
            peer.removeDataEventListener(listener);
        for (Peer peer : getPendingPeers())
            peer.removeDataEventListener(listener);
        return result;
    }

    /** The given event listener will no longer be called with events. */
    public boolean removeOnTransactionBroadcastListener(OnTransactionBroadcastListener listener) {
        boolean result = ListenerRegistration.removeFromList(listener, onTransactionBroadastEventListeners);
        for (Peer peer : getConnectedPeers())
            peer.removeOnTransactionBroadcastListener(listener);
        for (Peer peer : getPendingPeers())
            peer.removeOnTransactionBroadcastListener(listener);
        return result;
    }

    /** Use the more specific listener methods instead */
    @Deprecated @SuppressWarnings("deprecation")
    public void addEventListener(AbstractPeerEventListener listener, Executor executor) {
        addConnectionEventListener(executor, listener);
        addDataEventListener(executor, listener);
        addOnTransactionBroadcastListener(executor, listener);
    }

    /** Use the more specific listener methods instead */
    @Deprecated @SuppressWarnings("deprecation")
    public void addEventListener(AbstractPeerEventListener listener) {
        addEventListener(listener, Threading.USER_THREAD);
    }

    /** Use the more specific listener methods instead */
    @Deprecated @SuppressWarnings("deprecation")
    public void removeEventListener(AbstractPeerEventListener listener) {
        removeConnectionEventListener(listener);
        removeDataEventListener(listener);
        removeOnTransactionBroadcastListener(listener);
    }

    /**
     * Returns a newly allocated list containing the currently connected peers. If all you care about is the count,
     * use numConnectedPeers().
     */
    public List<Peer> getConnectedPeers() {
        lock.lock();
        try {
            return new ArrayList<Peer>(peers);
        } finally {
            lock.unlock();
        }
    }

    /**
     * Returns a list containing Peers that did not complete connection yet.
     */
    public List<Peer> getPendingPeers() {
        lock.lock();
        try {
            return new ArrayList<Peer>(pendingPeers);
        } finally {
            lock.unlock();
        }
    }

    /**
     * Add an address to the list of potential peers to connect to. It won't necessarily be used unless there's a need
     * to build new connections to reach the max connection count.
     *
     * @param peerAddress IP/port to use.
     */
    public void addAddress(PeerAddress peerAddress) {
        int newMax;
        lock.lock();
        try {
            addInactive(peerAddress);
            newMax = getMaxConnections() + 1;
        } finally {
            lock.unlock();
        }
        setMaxConnections(newMax);
    }

    private void addInactive(PeerAddress peerAddress) {
        lock.lock();
        try {
            // Deduplicate
            if (backoffMap.containsKey(peerAddress))
                return;
            backoffMap.put(peerAddress, new ExponentialBackoff(peerBackoffParams));
            inactives.offer(peerAddress);
        } finally {
            lock.unlock();
        }
    }

    /**
     * Convenience for connecting only to peers that can serve specific services. It will configure suitable peer
     * discoveries.
     * @param requiredServices Required services as a bitmask, e.g. {@link VersionMessage#NODE_NETWORK}.
     */
    public void setRequiredServices(long requiredServices) {
        lock.lock();
        try {
            this.requiredServices = requiredServices;
            peerDiscoverers.clear();
            addPeerDiscovery(MultiplexingDiscovery.forServices(params, requiredServices));
        } finally {
            lock.unlock();
        }
    }

    /** Convenience method for addAddress(new PeerAddress(address, params.port)); */
    public void addAddress(InetAddress address) {
        addAddress(new PeerAddress(params, address, params.getPort()));
    }

    /**
     * Add addresses from a discovery source to the list of potential peers to connect to. If max connections has not
     * been configured, or set to zero, then it's set to the default at this point.
     */
    public void addPeerDiscovery(PeerDiscovery peerDiscovery) {
        lock.lock();
        try {
            if (getMaxConnections() == 0)
                setMaxConnections(DEFAULT_CONNECTIONS);
            peerDiscoverers.add(peerDiscovery);
        } finally {
            lock.unlock();
        }
    }

    /** Returns number of discovered peers. */
    protected int discoverPeers() throws PeerDiscoveryException {
        // Don't hold the lock whilst doing peer discovery: it can take a long time and cause high API latency.
        checkState(!lock.isHeldByCurrentThread());
        int maxPeersToDiscoverCount = this.vMaxPeersToDiscoverCount;
        long peerDiscoveryTimeoutMillis = this.vPeerDiscoveryTimeoutMillis;
        final Stopwatch watch = Stopwatch.createStarted();
        final List<PeerAddress> addressList = Lists.newLinkedList();
        for (PeerDiscovery peerDiscovery : peerDiscoverers /* COW */) {
            InetSocketAddress[] addresses;
            addresses = peerDiscovery.getPeers(requiredServices, peerDiscoveryTimeoutMillis, TimeUnit.MILLISECONDS);
            for (InetSocketAddress address : addresses) addressList.add(new PeerAddress(params, address));
            if (addressList.size() >= maxPeersToDiscoverCount) break;
        }
        if (!addressList.isEmpty()) {
            for (PeerAddress address : addressList) {
                addInactive(address);
            }
            final ImmutableSet<PeerAddress> peersDiscoveredSet = ImmutableSet.copyOf(addressList);
            for (final ListenerRegistration<PeerConnectionEventListener> registration : peerConnectionEventListeners /* COW */) {
                registration.executor.execute(new Runnable() {
                    @Override
                    public void run() {
                        registration.listener.onPeersDiscovered(peersDiscoveredSet);
                    }
                });
            }
        }
        watch.stop();
        log.info("Peer discovery took {} and returned {} items", watch, addressList.size());
        return addressList.size();
    }

    @VisibleForTesting
    void waitForJobQueue() {
        Futures.getUnchecked(executor.submit(Runnables.doNothing()));
    }

    private int countConnectedAndPendingPeers() {
        lock.lock();
        try {
            return peers.size() + pendingPeers.size();
        } finally {
            lock.unlock();
        }
    }

    private enum LocalhostCheckState {
        NOT_TRIED,
        FOUND,
        FOUND_AND_CONNECTED,
        NOT_THERE
    }
    private LocalhostCheckState localhostCheckState = LocalhostCheckState.NOT_TRIED;

    private boolean maybeCheckForLocalhostPeer() {
        checkState(lock.isHeldByCurrentThread());
        if (localhostCheckState == LocalhostCheckState.NOT_TRIED) {
            // Do a fast blocking connect to see if anything is listening.
            try {
                Socket socket = new Socket();
                socket.connect(new InetSocketAddress(InetAddresses.forString("127.0.0.1"), params.getPort()), vConnectTimeoutMillis);
                localhostCheckState = LocalhostCheckState.FOUND;
                try {
                    socket.close();
                } catch (IOException e) {
                    // Ignore.
                }
                return true;
            } catch (IOException e) {
                log.info("Localhost peer not detected.");
                localhostCheckState = LocalhostCheckState.NOT_THERE;
            }
        }
        return false;
    }

    /**
     * Starts the PeerGroup and begins network activity.
     * @return A future that completes when first connection activity has been triggered (note: not first connection made).
     */
    public ListenableFuture startAsync() {
        // This is run in a background thread by the Service implementation.
        if (chain == null) {
            // Just try to help catch what might be a programming error.
            log.warn("Starting up with no attached block chain. Did you forget to pass one to the constructor?");
        }
        checkState(!vUsedUp, "Cannot start a peer group twice");
        vRunning = true;
        vUsedUp = true;
        executorStartupLatch.countDown();
        // We do blocking waits during startup, so run on the executor thread.
        return executor.submit(new Runnable() {
            @Override
            public void run() {
                try {
                    log.info("Starting ...");
                    if (torClient != null) {
                        log.info("Starting Tor/Orchid ...");
                        torClient.start();
                        try {
                            torClient.waitUntilReady(TOR_TIMEOUT_SECONDS * 1000);
                        } catch (Exception e) {
                            throw new RuntimeException(e);
                        }
                        log.info("Tor ready");
                    }
                    channels.startAsync();
                    channels.awaitRunning();
                    triggerConnections();
                    setupPinging();
                } catch (Throwable e) {
                    log.error("Exception when starting up", e);  // The executor swallows exceptions :(
                }
            }
        });
    }

    /** Does a blocking startup. */
    public void start() {
        Futures.getUnchecked(startAsync());
    }

    /** Can just use start() for a blocking start here instead of startAsync/awaitRunning: PeerGroup is no longer a Guava service. */
    @Deprecated
    public void awaitRunning() {
        waitForJobQueue();
    }

    public ListenableFuture stopAsync() {
        checkState(vRunning);
        vRunning = false;
        ListenableFuture future = executor.submit(new Runnable() {
            @Override
            public void run() {
                try {
                    log.info("Stopping ...");
                    // Blocking close of all sockets.
                    channels.stopAsync();
                    channels.awaitTerminated();
                    for (PeerDiscovery peerDiscovery : peerDiscoverers) {
                        peerDiscovery.shutdown();
                    }
                    if (torClient != null) {
                        torClient.stop();
                    }
                    vRunning = false;
                    log.info("Stopped.");
                } catch (Throwable e) {
                    log.error("Exception when shutting down", e);  // The executor swallows exceptions :(
                }
            }
        });
        executor.shutdown();
        return future;
    }

    /** Does a blocking stop */
    public void stop() {
        try {
            stopAsync();
            log.info("Awaiting PeerGroup shutdown ...");
            executor.awaitTermination(Long.MAX_VALUE, TimeUnit.SECONDS);
        } catch (InterruptedException e) {
            throw new RuntimeException(e);
        }
    }

    /** Can just use stop() here instead of stopAsync/awaitTerminated: PeerGroup is no longer a Guava service. */
    @Deprecated
    public void awaitTerminated() {
        try {
            executor.awaitTermination(Long.MAX_VALUE, TimeUnit.SECONDS);
        } catch (InterruptedException e) {
            throw new RuntimeException(e);
        }
    }

    /**
     * <p>Link the given wallet to this PeerGroup. This is used for three purposes:</p>
     *
     * <ol>
     *   <li>So the wallet receives broadcast transactions.</li>
     *   <li>Announcing pending transactions that didn't get into the chain yet to our peers.</li>
     *   <li>Set the fast catchup time using {@link PeerGroup#setFastCatchupTimeSecs(long)}, to optimize chain
     *       download.</li>
     * </ol>
     *
     * <p>Note that this should be done before chain download commences because if you add a wallet with keys earlier
     * than the current chain head, the relevant parts of the chain won't be redownloaded for you.</p>
     *
     * <p>The Wallet will have an event listener registered on it, so to avoid leaks remember to use
     * {@link PeerGroup#removeWallet(Wallet)} on it if you wish to keep the Wallet but lose the PeerGroup.</p>
     */
    public void addWallet(Wallet wallet) {
        lock.lock();
        try {
            checkNotNull(wallet);
            checkState(!wallets.contains(wallet));
            wallets.add(wallet);
            wallet.setTransactionBroadcaster(this);
            wallet.addEventListener(walletEventListener, Threading.SAME_THREAD);
            addPeerFilterProvider(wallet);
            for (Peer peer : peers) {
                peer.addWallet(wallet);
            }
        } finally {
            lock.unlock();
        }
    }

    /**
     * <p>Link the given PeerFilterProvider to this PeerGroup. DO NOT use this for Wallets, use
     * {@link PeerGroup#addWallet(Wallet)} instead.</p>
     *
     * <p>Note that this should be done before chain download commences because if you add a listener with keys earlier
     * than the current chain head, the relevant parts of the chain won't be redownloaded for you.</p>
     *
     * <p>This method invokes {@link PeerGroup#recalculateFastCatchupAndFilter(FilterRecalculateMode)}.
     * The return value of this method is the <code>ListenableFuture</code> returned by that invocation.</p>
     *
     * @return a future that completes once each <code>Peer</code> in this group has had its
     *         <code>BloomFilter</code> (re)set.
     */
    public ListenableFuture<BloomFilter> addPeerFilterProvider(PeerFilterProvider provider) {
        lock.lock();
        try {
            checkNotNull(provider);
            checkState(!peerFilterProviders.contains(provider));
            // Insert provider at the start. This avoids various concurrency problems that could occur because we need
            // all providers to be in a consistent, unchanging state whilst the filter is built. Providers can give
            // this guarantee by taking a lock in their begin method, but if we add to the end of the list here, it
            // means we establish a lock ordering a > b > c if that's the order the providers were added in. Given that
            // the main wallet will usually be first, this establishes an ordering wallet > other-provider, which means
            // other-provider can then not call into the wallet itself. Other providers installed by the API user should
            // come first so the expected ordering is preserved. This can also manifest itself in providers that use
            // synchronous RPCs into an actor instead of locking, but the same issue applies.
            peerFilterProviders.add(0, provider);

            // Don't bother downloading block bodies before the oldest keys in all our wallets. Make sure we recalculate
            // if a key is added. Of course, by then we may have downloaded the chain already. Ideally adding keys would
            // automatically rewind the block chain and redownload the blocks to find transactions relevant to those keys,
            // all transparently and in the background. But we are a long way from that yet.
            ListenableFuture<BloomFilter> future = recalculateFastCatchupAndFilter(FilterRecalculateMode.SEND_IF_CHANGED);
            updateVersionMessageRelayTxesBeforeFilter(getVersionMessage());
            return future;
        } finally {
            lock.unlock();
        }
    }

    /**
     * Opposite of {@link #addPeerFilterProvider(PeerFilterProvider)}. Again, don't use this for wallets. Does not
     * trigger recalculation of the filter.
     */
    public void removePeerFilterProvider(PeerFilterProvider provider) {
        lock.lock();
        try {
            checkNotNull(provider);
            checkArgument(peerFilterProviders.remove(provider));
        } finally {
            lock.unlock();
        }
    }

    /**
     * Unlinks the given wallet so it no longer receives broadcast transactions or has its transactions announced.
     */
    public void removeWallet(Wallet wallet) {
        wallets.remove(checkNotNull(wallet));
        peerFilterProviders.remove(wallet);
        wallet.removeEventListener(walletEventListener);
        wallet.setTransactionBroadcaster(null);
        for (Peer peer : peers) {
            peer.removeWallet(wallet);
        }        
    }

    public enum FilterRecalculateMode {
        SEND_IF_CHANGED,
        FORCE_SEND_FOR_REFRESH,
        DONT_SEND,
    }

    private final Map<FilterRecalculateMode, SettableFuture<BloomFilter>> inFlightRecalculations = Maps.newHashMap();

    /**
     * Recalculates the bloom filter given to peers as well as the timestamp after which full blocks are downloaded
     * (instead of only headers). Note that calls made one after another may return the same future, if the request
     * wasn't processed yet (i.e. calls are deduplicated).
     *
     * @param mode In what situations to send the filter to connected peers.
     * @return a future that completes once the filter has been calculated (note: this does not mean acknowledged by remote peers).
     */
    public ListenableFuture<BloomFilter> recalculateFastCatchupAndFilter(final FilterRecalculateMode mode) {
        final SettableFuture<BloomFilter> future = SettableFuture.create();
        synchronized (inFlightRecalculations) {
            if (inFlightRecalculations.get(mode) != null)
                return inFlightRecalculations.get(mode);
            inFlightRecalculations.put(mode, future);
        }
        Runnable command = new Runnable() {
            @Override
            public void run() {
                try {
                    go();
                } catch (Throwable e) {
                    log.error("Exception when trying to recalculate Bloom filter", e);  // The executor swallows exceptions :(
                }
            }

            public void go() {
                checkState(!lock.isHeldByCurrentThread());
                // Fully verifying mode doesn't use this optimization (it can't as it needs to see all transactions).
                if ((chain != null && chain.shouldVerifyTransactions()) || !vBloomFilteringEnabled)
                    return;
                // We only ever call bloomFilterMerger.calculate on jobQueue, so we cannot be calculating two filters at once.
                FilterMerger.Result result = bloomFilterMerger.calculate(ImmutableList.copyOf(peerFilterProviders /* COW */));
                boolean send;
                switch (mode) {
                    case SEND_IF_CHANGED:
                        send = result.changed;
                        break;
                    case DONT_SEND:
                        send = false;
                        break;
                    case FORCE_SEND_FOR_REFRESH:
                        send = true;
                        break;
                    default:
                        throw new UnsupportedOperationException();
                }
                if (send) {
                    for (Peer peer : peers /* COW */) {
                        // Only query the mempool if this recalculation request is not in order to lower the observed FP
                        // rate. There's no point querying the mempool when doing this because the FP rate can only go
                        // down, and we will have seen all the relevant txns before: it's pointless to ask for them again.
                        peer.setBloomFilter(result.filter, mode != FilterRecalculateMode.FORCE_SEND_FOR_REFRESH);
                    }
                    // Reset the false positive estimate so that we don't send a flood of filter updates
                    // if the estimate temporarily overshoots our threshold.
                    if (chain != null)
                        chain.resetFalsePositiveEstimate();
                }
                // Do this last so that bloomFilter is already set when it gets called.
                setFastCatchupTimeSecs(result.earliestKeyTimeSecs);
                synchronized (inFlightRecalculations) {
                    inFlightRecalculations.put(mode, null);
                }
                future.set(result.filter);
            }
        };
        try {
            executor.execute(command);
        } catch (RejectedExecutionException e) {
            // Can happen during shutdown.
        }
        return future;
    }
    
    /**
     * <p>Sets the false positive rate of bloom filters given to peers. The default is {@link #DEFAULT_BLOOM_FILTER_FP_RATE}.</p>
     *
     * <p>Be careful regenerating the bloom filter too often, as it decreases anonymity because remote nodes can
     * compare transactions against both the new and old filters to significantly decrease the false positive rate.</p>
     * 
     * <p>See the docs for {@link BloomFilter#BloomFilter(int, double, long, BloomFilter.BloomUpdate)} for a brief
     * explanation of anonymity when using bloom filters.</p>
     */
    public void setBloomFilterFalsePositiveRate(double bloomFilterFPRate) {
        lock.lock();
        try {
            bloomFilterMerger.setBloomFilterFPRate(bloomFilterFPRate);
            recalculateFastCatchupAndFilter(FilterRecalculateMode.SEND_IF_CHANGED);
        } finally {
            lock.unlock();
        }
    }

    /**
     * Returns the number of currently connected peers. To be informed when this count changes, register a 
     * {@link PeerEventListener} and use the onPeerConnected/onPeerDisconnected methods.
     */
    public int numConnectedPeers() {
        return peers.size();
    }

    /**
     * Connect to a peer by creating a channel to the destination address.  This should not be
     * used normally - let the PeerGroup manage connections through {@link #start()}
     * 
     * @param address destination IP and port.
     * @return The newly created Peer object or null if the peer could not be connected.
     *         Use {@link org.bitcoinj.core.Peer#getConnectionOpenFuture()} if you
     *         want a future which completes when the connection is open.
     */
    @Nullable
    public Peer connectTo(InetSocketAddress address) {
        lock.lock();
        try {
            PeerAddress peerAddress = new PeerAddress(params, address);
            backoffMap.put(peerAddress, new ExponentialBackoff(peerBackoffParams));
            return connectTo(peerAddress, true, vConnectTimeoutMillis);
        } finally {
            lock.unlock();
        }
    }

    /**
     * Helper for forcing a connection to localhost. Useful when using regtest mode. Returns the peer object.
     */
    @Nullable
    public Peer connectToLocalHost() {
        lock.lock();
        try {
            final PeerAddress localhost = PeerAddress.localhost(params);
            backoffMap.put(localhost, new ExponentialBackoff(peerBackoffParams));
            return connectTo(localhost, true, vConnectTimeoutMillis);
        } finally {
            lock.unlock();
        }
    }

    /**
     * Creates a version message to send, constructs a Peer object and attempts to connect it. Returns the peer on
     * success or null on failure.
     * @param address Remote network address
     * @param incrementMaxConnections Whether to consider this connection an attempt to fill our quota, or something
     *                                explicitly requested.
     * @return Peer or null.
     */
    @Nullable @GuardedBy("lock")
    protected Peer connectTo(PeerAddress address, boolean incrementMaxConnections, int connectTimeoutMillis) {
        checkState(lock.isHeldByCurrentThread());
        VersionMessage ver = getVersionMessage().duplicate();
        ver.bestHeight = chain == null ? 0 : chain.getBestChainHeight();
        ver.time = Utils.currentTimeSeconds();

        Peer peer = createPeer(address, ver);
        peer.addConnectionEventListener(Threading.SAME_THREAD, startupListener);
        peer.setMinProtocolVersion(vMinRequiredProtocolVersion);
        pendingPeers.add(peer);

        try {
            log.info("Attempting connection to {}     ({} connected, {} pending, {} max)", address,
                    peers.size(), pendingPeers.size(), maxConnections);
            ListenableFuture<SocketAddress> future = channels.openConnection(address.toSocketAddress(), peer);
            if (future.isDone())
                Uninterruptibles.getUninterruptibly(future);
        } catch (ExecutionException e) {
            Throwable cause = Throwables.getRootCause(e);
            log.warn("Failed to connect to " + address + ": " + cause.getMessage());
            handlePeerDeath(peer, cause);
            return null;
        }
        peer.setSocketTimeout(connectTimeoutMillis);
        // When the channel has connected and version negotiated successfully, handleNewPeer will end up being called on
        // a worker thread.
        if (incrementMaxConnections) {
            // We don't use setMaxConnections here as that would trigger a recursive attempt to establish a new
            // outbound connection.
            maxConnections++;
        }
        return peer;
    }

    /** You can override this to customise the creation of {@link Peer} objects. */
    @GuardedBy("lock")
    protected Peer createPeer(PeerAddress address, VersionMessage ver) {
        return new Peer(params, ver, address, chain, downloadTxDependencies);
    }

    /**
     * Sets the timeout between when a connection attempt to a peer begins and when the version message exchange
     * completes. This does not apply to currently pending peers.
     */
    public void setConnectTimeoutMillis(int connectTimeoutMillis) {
        this.vConnectTimeoutMillis = connectTimeoutMillis;
    }

    /**
     * <p>Start downloading the blockchain from the first available peer.</p>
     *
     * <p>If no peers are currently connected, the download will be started once a peer starts.  If the peer dies,
     * the download will resume with another peer.</p>
     *
     * @param listener a listener for chain download events, may not be null
     */
    public void startBlockChainDownload(PeerDataEventListener listener) {
        lock.lock();
        try {
            if (downloadPeer != null && this.downloadListener != null)
                downloadPeer.removeDataEventListener(this.downloadListener);
            if (downloadPeer != null && listener != null)
                downloadPeer.addDataEventListener(listener);
            this.downloadListener = listener;
            // TODO: be more nuanced about which peer to download from.  We can also try
            // downloading from multiple peers and handle the case when a new peer comes along
            // with a longer chain after we thought we were done.
            if (!peers.isEmpty()) {
                startBlockChainDownloadFromPeer(peers.iterator().next()); // Will add the new download listener
            }
        } finally {
            lock.unlock();
        }
    }

    /**
     * Download the blockchain from peers. Convenience that uses a {@link DownloadProgressTracker} for you.<p>
     * 
     * This method waits until the download is complete.  "Complete" is defined as downloading
     * from at least one peer all the blocks that are in that peer's inventory.
     */
    public void downloadBlockChain() {
        DownloadProgressTracker listener = new DownloadProgressTracker();
        startBlockChainDownload(listener);
        try {
            listener.await();
        } catch (InterruptedException e) {
            throw new RuntimeException(e);
        }
    }

    protected void handleNewPeer(final Peer peer) {
        int newSize = -1;
        lock.lock();
        try {
            groupBackoff.trackSuccess();
            backoffMap.get(peer.getAddress()).trackSuccess();

            // Sets up the newly connected peer so it can do everything it needs to.
            pendingPeers.remove(peer);
            peers.add(peer);
            newSize = peers.size();
            log.info("{}: New peer      ({} connected, {} pending, {} max)", peer, newSize, pendingPeers.size(), maxConnections);
            // Give the peer a filter that can be used to probabilistically drop transactions that
            // aren't relevant to our wallet. We may still receive some false positives, which is
            // OK because it helps improve wallet privacy. Old nodes will just ignore the message.
            if (bloomFilterMerger.getLastFilter() != null) peer.setBloomFilter(bloomFilterMerger.getLastFilter());
            peer.setDownloadData(false);
            // TODO: The peer should calculate the fast catchup time from the added wallets here.
            for (Wallet wallet : wallets)
                peer.addWallet(wallet);
            if (downloadPeer == null) {
                // Kick off chain download if we aren't already doing it.
                setDownloadPeer(selectDownloadPeer(peers));
                boolean shouldDownloadChain = downloadListener != null && chain != null;
                if (shouldDownloadChain) {
                    startBlockChainDownloadFromPeer(downloadPeer);
                }
            }
            // Make sure the peer knows how to upload transactions that are requested from us.
            peer.addDataEventListener(Threading.SAME_THREAD, peerListener);
            // And set up event listeners for clients. This will allow them to find out about new transactions and blocks.
            for (ListenerRegistration<PeerConnectionEventListener> registration : peerConnectionEventListeners)
                peer.addConnectionEventListenerWithoutOnDisconnect(registration.executor, registration.listener);
            for (ListenerRegistration<PeerDataEventListener> registration : peerDataEventListeners)
                peer.addDataEventListener(registration.executor, registration.listener);
            for (ListenerRegistration<OnTransactionBroadcastListener> registration : onTransactionBroadastEventListeners)
                peer.addOnTransactionBroadcastListener(registration.executor, registration.listener);
        } finally {
            lock.unlock();
        }

        final int fNewSize = newSize;
        for (final ListenerRegistration<PeerConnectionEventListener> registration : peerConnectionEventListeners) {
            registration.executor.execute(new Runnable() {
                @Override
                public void run() {
                    registration.listener.onPeerConnected(peer, fNewSize);
                }
            });
        }
    }

    @Nullable private volatile ListenableScheduledFuture<?> vPingTask;

    @SuppressWarnings("NonAtomicOperationOnVolatileField")
    private void setupPinging() {
        if (getPingIntervalMsec() <= 0)
            return;  // Disabled.

        vPingTask = executor.scheduleAtFixedRate(new Runnable() {
            @Override
            public void run() {
                try {
                    if (getPingIntervalMsec() <= 0) {
                        ListenableScheduledFuture<?> task = vPingTask;
                        if (task != null) {
                            task.cancel(false);
                            vPingTask = null;
                        }
                        return;  // Disabled.
                    }
                    for (Peer peer : getConnectedPeers()) {
                        if (peer.getPeerVersionMessage().clientVersion < params.getProtocolVersionNum(NetworkParameters.ProtocolVersion.PONG))
                            continue;
                        peer.ping();
                    }
                } catch (Throwable e) {
                    log.error("Exception in ping loop", e);  // The executor swallows exceptions :(
                }
            }
        }, getPingIntervalMsec(), getPingIntervalMsec(), TimeUnit.MILLISECONDS);
    }

    private void setDownloadPeer(@Nullable Peer peer) {
        lock.lock();
        try {
            if (downloadPeer == peer)
                return;
            if (downloadPeer != null) {
                log.info("Unsetting download peer: {}", downloadPeer);
                if (downloadListener != null)
                    downloadPeer.removeDataEventListener(downloadListener);
                downloadPeer.setDownloadData(false);
            }
            downloadPeer = peer;
            if (downloadPeer != null) {
                log.info("Setting download peer: {}", downloadPeer);
                if (downloadListener != null)
                    peer.addDataEventListener(Threading.SAME_THREAD, downloadListener);
                downloadPeer.setDownloadData(true);
                if (chain != null)
                    downloadPeer.setDownloadParameters(fastCatchupTimeSecs, bloomFilterMerger.getLastFilter() != null);
            }
        } finally {
            lock.unlock();
        }
    }

    /** Use "Context.get().getConfidenceTable()" instead */
    @Deprecated @Nullable
    public TxConfidenceTable getMemoryPool() {
        return Context.get().getConfidenceTable();
    }

    /**
     * Tells the PeerGroup to download only block headers before a certain time and bodies after that. Call this
     * before starting block chain download.
     * Do not use a time > NOW - 1 block, as it will break some block download logic.
     */
    public void setFastCatchupTimeSecs(long secondsSinceEpoch) {
        lock.lock();
        try {
            checkState(chain == null || !chain.shouldVerifyTransactions(), "Fast catchup is incompatible with fully verifying");
            fastCatchupTimeSecs = secondsSinceEpoch;
            if (downloadPeer != null) {
                downloadPeer.setDownloadParameters(secondsSinceEpoch, bloomFilterMerger.getLastFilter() != null);
            }
        } finally {
            lock.unlock();
        }
    }

    /**
     * Returns the current fast catchup time. The contents of blocks before this time won't be downloaded as they
     * cannot contain any interesting transactions. If you use {@link PeerGroup#addWallet(Wallet)} this just returns
     * the min of the wallets earliest key times.
     * @return a time in seconds since the epoch
     */
    public long getFastCatchupTimeSecs() {
        lock.lock();
        try {
            return fastCatchupTimeSecs;
        } finally {
            lock.unlock();
        }
    }

    protected void handlePeerDeath(final Peer peer, @Nullable Throwable exception) {
        // Peer deaths can occur during startup if a connect attempt after peer discovery aborts immediately.
        if (!isRunning()) return;

        int numPeers;
        int numConnectedPeers = 0;
        lock.lock();
        try {
            pendingPeers.remove(peer);
            peers.remove(peer);

            PeerAddress address = peer.getAddress();

            log.info("{}: Peer died      ({} connected, {} pending, {} max)", address, peers.size(), pendingPeers.size(), maxConnections);
            if (peer == downloadPeer) {
                log.info("Download peer died. Picking a new one.");
                setDownloadPeer(null);
                // Pick a new one and possibly tell it to download the chain.
                final Peer newDownloadPeer = selectDownloadPeer(peers);
                if (newDownloadPeer != null) {
                    setDownloadPeer(newDownloadPeer);
                    if (downloadListener != null) {
                        startBlockChainDownloadFromPeer(newDownloadPeer);
                    }
                }
            }
            numPeers = peers.size() + pendingPeers.size();
            numConnectedPeers = peers.size();

            groupBackoff.trackFailure();

            if (exception instanceof NoRouteToHostException) {
                if (address.getAddr() instanceof Inet6Address && !ipv6Unreachable) {
                    ipv6Unreachable = true;
                    log.warn("IPv6 peer connect failed due to routing failure, ignoring IPv6 addresses from now on");
                }
            } else {
                backoffMap.get(address).trackFailure();
                // Put back on inactive list
                inactives.offer(address);
            }

            if (numPeers < getMaxConnections()) {
                triggerConnections();
            }
        } finally {
            lock.unlock();
        }

        peer.removeDataEventListener(peerListener);
        for (Wallet wallet : wallets) {
            peer.removeWallet(wallet);
        }

        final int fNumConnectedPeers = numConnectedPeers;
        for (ListenerRegistration<PeerDataEventListener> registration : peerDataEventListeners)
            peer.removeDataEventListener(registration.listener);
        for (ListenerRegistration<OnTransactionBroadcastListener> registration : onTransactionBroadastEventListeners)
            peer.removeOnTransactionBroadcastListener(registration.listener);
        for (final ListenerRegistration<PeerConnectionEventListener> registration : peerConnectionEventListeners) {
            registration.executor.execute(new Runnable() {
                @Override
                public void run() {
                    registration.listener.onPeerDisconnected(peer, fNumConnectedPeers);
                }
            });
            peer.removeConnectionEventListener(registration.listener);
        }
    }

    @GuardedBy("lock") private int stallPeriodSeconds = 10;
    @GuardedBy("lock") private int stallMinSpeedBytesSec = Block.HEADER_SIZE * 20;

    /**
     * Configures the stall speed: the speed at which a peer is considered to be serving us the block chain
     * unacceptably slowly. Once a peer has served us data slower than the given data rate for the given
     * number of seconds, it is considered stalled and will be disconnected, forcing the chain download to continue
     * from a different peer. The defaults are chosen conservatively, but if you are running on a platform that is
     * CPU constrained or on a very slow network e.g. EDGE, the default settings may need adjustment to
     * avoid false stalls.
     *
     * @param periodSecs How many seconds the download speed must be below blocksPerSec, defaults to 10.
     * @param bytesPerSecond Download speed (only blocks/txns count) must be consistently below this for a stall, defaults to the bandwidth required for 20 block headers per second.
     */
    public void setStallThreshold(int periodSecs, int bytesPerSecond) {
        lock.lock();
        try {
            stallPeriodSeconds = periodSecs;
            stallMinSpeedBytesSec = bytesPerSecond;
        } finally {
            lock.unlock();
        }
    }

    private class ChainDownloadSpeedCalculator extends AbstractPeerDataEventListener implements Runnable {
        private int blocksInLastSecond, txnsInLastSecond, origTxnsInLastSecond;
        private long bytesInLastSecond;

        // If we take more stalls than this, we assume we're on some kind of terminally slow network and the
        // stall threshold just isn't set properly. We give up on stall disconnects after that.
        private int maxStalls = 3;

        // How many seconds the peer has until we start measuring its speed.
        private int warmupSeconds = -1;

        // Used to calculate a moving average.
        private long[] samples;
        private int cursor;

        private boolean syncDone;

        @Override
        public synchronized void onBlocksDownloaded(Peer peer, Block block, @Nullable FilteredBlock filteredBlock, int blocksLeft) {
            blocksInLastSecond++;
            bytesInLastSecond += Block.HEADER_SIZE;
            List<Transaction> blockTransactions = block.getTransactions();
            // This whole area of the type hierarchy is a mess.
            int txCount = (blockTransactions != null ? countAndMeasureSize(blockTransactions) : 0) +
                          (filteredBlock != null ? countAndMeasureSize(filteredBlock.getAssociatedTransactions().values()) : 0);
            txnsInLastSecond = txnsInLastSecond + txCount;
            if (filteredBlock != null)
                origTxnsInLastSecond += filteredBlock.getTransactionCount();
        }

        private int countAndMeasureSize(Collection<Transaction> transactions) {
            for (Transaction transaction : transactions)
                bytesInLastSecond += transaction.getMessageSize();
            return transactions.size();
        }

        @Override
        public void run() {
            try {
                calculate();
            } catch (Throwable e) {
                log.error("Error in speed calculator", e);
            }
        }

        private void calculate() {
            int minSpeedBytesPerSec;
            int period;

            lock.lock();
            try {
                minSpeedBytesPerSec = stallMinSpeedBytesSec;
                period = stallPeriodSeconds;
            } finally {
                lock.unlock();
            }

            synchronized (this) {
                if (samples == null || samples.length != period) {
                    samples = new long[period];
                    // *2 because otherwise a single low sample could cause an immediate disconnect which is too harsh.
                    Arrays.fill(samples, minSpeedBytesPerSec * 2);
                    warmupSeconds = 15;
                }

                boolean behindPeers = chain != null && chain.getBestChainHeight() < getMostCommonChainHeight();
                if (!behindPeers)
                    syncDone = true;
                if (!syncDone) {
                    if (warmupSeconds < 0) {
                        // Calculate the moving average.
                        samples[cursor++] = bytesInLastSecond;
                        if (cursor == samples.length) cursor = 0;
                        long average = 0;
                        for (long sample : samples) average += sample;
                        average /= samples.length;

                        log.info(String.format("%d blocks/sec, %d tx/sec, %d pre-filtered tx/sec, avg/last %.2f/%.2f kilobytes per sec (stall threshold <%.2f KB/sec for %d seconds)",
                                blocksInLastSecond, txnsInLastSecond, origTxnsInLastSecond, average / 1024.0, bytesInLastSecond / 1024.0,
                                minSpeedBytesPerSec / 1024.0, samples.length));

                        if (average < minSpeedBytesPerSec && maxStalls > 0) {
                            maxStalls--;
                            if (maxStalls == 0) {
                                // We could consider starting to drop the Bloom filtering FP rate at this point, because
                                // we tried a bunch of peers and no matter what we don't seem to be able to go any faster.
                                // This implies we're bandwidth bottlenecked and might want to start using bandwidth
                                // more effectively. Of course if there's a MITM that is deliberately throttling us,
                                // this is a good way to make us take away all the FPs from our Bloom filters ... but
                                // as they don't give us a whole lot of privacy either way that's not inherently a big
                                // deal.
                                log.warn("This network seems to be slower than the requested stall threshold - won't do stall disconnects any more.");
                            } else {
                                Peer peer = getDownloadPeer();
                                log.warn(String.format("Chain download stalled: received %.2f KB/sec for %d seconds, require average of %.2f KB/sec, disconnecting %s", average / 1024.0, samples.length, minSpeedBytesPerSec / 1024.0, peer));
                                peer.close();
                                // Reset the sample buffer and give the next peer time to get going.
                                samples = null;
                                warmupSeconds = period;
                            }
                        }
                    } else {
                        warmupSeconds--;
                        if (bytesInLastSecond > 0)
                            log.info(String.format("%d blocks/sec, %d tx/sec, %d pre-filtered tx/sec, last %.2f kilobytes per sec",
                                    blocksInLastSecond, txnsInLastSecond, origTxnsInLastSecond, bytesInLastSecond / 1024.0));
                    }
                }
                blocksInLastSecond = 0;
                txnsInLastSecond = 0;
                origTxnsInLastSecond = 0;
                bytesInLastSecond = 0;
            }
        }
    }
    @Nullable private ChainDownloadSpeedCalculator chainDownloadSpeedCalculator;

    private void startBlockChainDownloadFromPeer(Peer peer) {
        lock.lock();
        try {
            setDownloadPeer(peer);

            if (chainDownloadSpeedCalculator == null) {
                // Every second, run the calculator which will log how fast we are downloading the chain.
                chainDownloadSpeedCalculator = new ChainDownloadSpeedCalculator();
                executor.scheduleAtFixedRate(chainDownloadSpeedCalculator, 1, 1, TimeUnit.SECONDS);
            }
            peer.addDataEventListener(Threading.SAME_THREAD, chainDownloadSpeedCalculator);

            // startBlockChainDownload will setDownloadData(true) on itself automatically.
            peer.startBlockChainDownload();
        } finally {
            lock.unlock();
        }
    }

    /**
     * Returns a future that is triggered when the number of connected peers is equal to the given number of
     * peers. By using this with {@link org.bitcoinj.core.PeerGroup#getMaxConnections()} you can wait until the
     * network is fully online. To block immediately, just call get() on the result. Just calls
     * {@link #waitForPeersOfVersion(int, long)} with zero as the protocol version.
     *
     * @param numPeers How many peers to wait for.
     * @return a future that will be triggered when the number of connected peers >= numPeers
     */
    public ListenableFuture<List<Peer>> waitForPeers(final int numPeers) {
        return waitForPeersOfVersion(numPeers, 0);
    }

    /**
     * Returns a future that is triggered when there are at least the requested number of connected peers that support
     * the given protocol version or higher. To block immediately, just call get() on the result.
     *
     * @param numPeers How many peers to wait for.
     * @param protocolVersion The protocol version the awaited peers must implement (or better).
     * @return a future that will be triggered when the number of connected peers implementing protocolVersion or higher >= numPeers
     */
    public ListenableFuture<List<Peer>> waitForPeersOfVersion(final int numPeers, final long protocolVersion) {
        List<Peer> foundPeers = findPeersOfAtLeastVersion(protocolVersion);
        if (foundPeers.size() >= numPeers) {
            return Futures.immediateFuture(foundPeers);
        }
        final SettableFuture<List<Peer>> future = SettableFuture.create();
        addConnectionEventListener(new AbstractPeerConnectionEventListener() {
            @Override
            public void onPeerConnected(Peer peer, int peerCount) {
                final List<Peer> peers = findPeersOfAtLeastVersion(protocolVersion);
                if (peers.size() >= numPeers) {
                    future.set(peers);
                    removeConnectionEventListener(this);
                }
            }
        });
        return future;
    }

    /**
     * Returns an array list of peers that implement the given protocol version or better.
     */
    public List<Peer> findPeersOfAtLeastVersion(long protocolVersion) {
        lock.lock();
        try {
            ArrayList<Peer> results = new ArrayList<Peer>(peers.size());
            for (Peer peer : peers)
                if (peer.getPeerVersionMessage().clientVersion >= protocolVersion)
                    results.add(peer);
            return results;
        } finally {
            lock.unlock();
        }
    }

    /**
     * Returns a future that is triggered when there are at least the requested number of connected peers that support
     * the given protocol version or higher. To block immediately, just call get() on the result.
     *
     * @param numPeers How many peers to wait for.
     * @param mask An integer representing a bit mask that will be ANDed with the peers advertised service masks.
     * @return a future that will be triggered when the number of connected peers implementing protocolVersion or higher >= numPeers
     */
    public ListenableFuture<List<Peer>> waitForPeersWithServiceMask(final int numPeers, final int mask) {
        lock.lock();
        try {
            List<Peer> foundPeers = findPeersWithServiceMask(mask);
            if (foundPeers.size() >= numPeers)
                return Futures.immediateFuture(foundPeers);
            final SettableFuture<List<Peer>> future = SettableFuture.create();
            addConnectionEventListener(new AbstractPeerConnectionEventListener() {
                @Override
                public void onPeerConnected(Peer peer, int peerCount) {
                    final List<Peer> peers = findPeersWithServiceMask(mask);
                    if (peers.size() >= numPeers) {
                        future.set(peers);
                        removeConnectionEventListener(this);
                    }
                }
            });
            return future;
        } finally {
            lock.unlock();
        }
    }

    /**
     * Returns an array list of peers that match the requested service bit mask.
     */
    public List<Peer> findPeersWithServiceMask(int mask) {
        lock.lock();
        try {
            ArrayList<Peer> results = new ArrayList<Peer>(peers.size());
            for (Peer peer : peers)
                if ((peer.getPeerVersionMessage().localServices & mask) == mask)
                    results.add(peer);
            return results;
        } finally {
            lock.unlock();
        }
    }

    /**
     * Returns the number of connections that are required before transactions will be broadcast. If there aren't
     * enough, {@link PeerGroup#broadcastTransaction(Transaction)} will wait until the minimum number is reached so
     * propagation across the network can be observed. If no value has been set using
     * {@link PeerGroup#setMinBroadcastConnections(int)} a default of 80% of whatever
     * {@link org.bitcoinj.core.PeerGroup#getMaxConnections()} returns is used.
     */
    public int getMinBroadcastConnections() {
        lock.lock();
        try {
            if (minBroadcastConnections == 0) {
                int max = getMaxConnections();
                if (max <= 1)
                    return max;
                else
                    return (int) Math.round(getMaxConnections() * 0.8);
            }
            return minBroadcastConnections;
        } finally {
            lock.unlock();
        }
    }

    /**
     * See {@link org.bitcoinj.core.PeerGroup#getMinBroadcastConnections()}.
     */
    public void setMinBroadcastConnections(int value) {
        lock.lock();
        try {
            minBroadcastConnections = value;
        } finally {
            lock.unlock();
        }
    }

    /**
     * Calls {@link PeerGroup#broadcastTransaction(Transaction,int)} with getMinBroadcastConnections() as the number
     * of connections to wait for before commencing broadcast.
     */
    @Override
    public TransactionBroadcast broadcastTransaction(final Transaction tx) {
        return broadcastTransaction(tx, Math.max(1, getMinBroadcastConnections()));
    }

    /**
     * <p>Given a transaction, sends it un-announced to one peer and then waits for it to be received back from other
     * peers. Once all connected peers have announced the transaction, the future available via the
     * {@link org.bitcoinj.core.TransactionBroadcast#future()} method will be completed. If anything goes
     * wrong the exception will be thrown when get() is called, or you can receive it via a callback on the
     * {@link ListenableFuture}. This method returns immediately, so if you want it to block just call get() on the
     * result.</p>
     *
     * <p>Note that if the PeerGroup is limited to only one connection (discovery is not activated) then the future
     * will complete as soon as the transaction was successfully written to that peer.</p>
     *
     * <p>The transaction won't be sent until there are at least minConnections active connections available.
     * A good choice for proportion would be between 0.5 and 0.8 but if you want faster transmission during initial
     * bringup of the peer group you can lower it.</p>
     *
     * <p>The returned {@link org.bitcoinj.core.TransactionBroadcast} object can be used to get progress feedback,
     * which is calculated by watching the transaction propagate across the network and be announced by peers.</p>
     */
    public TransactionBroadcast broadcastTransaction(final Transaction tx, final int minConnections) {
        log.debug("Broadcasting transaction with hash {} and identity {}", tx.getHashAsString(), System.identityHashCode(tx));

        // If we don't have a record of where this tx came from already, set it to be ourselves so Peer doesn't end up
        // redownloading it from the network redundantly.
        if (tx.getConfidence().getSource().equals(TransactionConfidence.Source.UNKNOWN)) {
            tx.getConfidence().setSource(TransactionConfidence.Source.SELF);
        }
        final TransactionBroadcast broadcast = new TransactionBroadcast(this, tx);
        broadcast.setMinConnections(minConnections);
        // Send the TX to the wallet once we have a successful broadcast.
        Futures.addCallback(broadcast.future(), new FutureCallback<Transaction>() {
            @Override
            public void onSuccess(Transaction transaction) {
                runningBroadcasts.remove(broadcast);
                // OK, now tell the wallet about the transaction. If the wallet created the transaction then
                // it already knows and will ignore this. If it's a transaction we received from
                // somebody else via a side channel and are now broadcasting, this will put it into the
                // wallet now we know it's valid.
                for (Wallet wallet : wallets) {
                    // Assumption here is there are no dependencies of the created transaction.
                    //
                    // We may end up with two threads trying to do this in parallel - the wallet will
                    // ignore whichever one loses the race.
                    try {
                        wallet.receivePending(transaction, null);
                    } catch (VerificationException e) {
                        throw new RuntimeException(e);   // Cannot fail to verify a tx we created ourselves.
                    }
                }
            }

            @Override
            public void onFailure(Throwable throwable) {
                // This can happen if we get a reject message from a peer.
                runningBroadcasts.remove(broadcast);
            }
        });
        // Keep a reference to the TransactionBroadcast object. This is important because otherwise, the entire tree
        // of objects we just created would become garbage if the user doesn't hold on to the returned future, and
        // eventually be collected. This in turn could result in the transaction not being committed to the wallet
        // at all.
        runningBroadcasts.add(broadcast);
        broadcast.broadcast();
        return broadcast;
    }

    /**
     * Returns the period between pings for an individual peer. Setting this lower means more accurate and timely ping
     * times are available via {@link org.bitcoinj.core.Peer#getLastPingTime()} but it increases load on the
     * remote node. It defaults to 5000.
     */
    public long getPingIntervalMsec() {
        lock.lock();
        try {
            return pingIntervalMsec;
        } finally {
            lock.unlock();
        }
    }

    /**
     * Sets the period between pings for an individual peer. Setting this lower means more accurate and timely ping
     * times are available via {@link org.bitcoinj.core.Peer#getLastPingTime()} but it increases load on the
     * remote node. It defaults to {@link PeerGroup#DEFAULT_PING_INTERVAL_MSEC}.
     * Setting the value to be <= 0 disables pinging entirely, although you can still request one yourself
     * using {@link org.bitcoinj.core.Peer#ping()}.
     */
    public void setPingIntervalMsec(long pingIntervalMsec) {
        lock.lock();
        try {
            this.pingIntervalMsec = pingIntervalMsec;
            ListenableScheduledFuture<?> task = vPingTask;
            if (task != null)
                task.cancel(false);
            setupPinging();
        } finally {
            lock.unlock();
        }
    }

    /**
     * If a peer is connected to that claims to speak a protocol version lower than the given version, it will
     * be disconnected and another one will be tried instead.
     */
    public void setMinRequiredProtocolVersion(int minRequiredProtocolVersion) {
        this.vMinRequiredProtocolVersion = minRequiredProtocolVersion;
    }

    /** The minimum protocol version required: defaults to the version required for Bloom filtering. */
    public int getMinRequiredProtocolVersion() {
        return vMinRequiredProtocolVersion;
    }

    /**
     * Returns our peers most commonly reported chain height. If multiple heights are tied, the highest is returned.
     * If no peers are connected, returns zero.
     */
    public int getMostCommonChainHeight() {
        lock.lock();
        try {
            return getMostCommonChainHeight(this.peers);
        } finally {
            lock.unlock();
        }
    }

    /**
     * Returns most commonly reported chain height from the given list of {@link Peer}s.
     * If multiple heights are tied, the highest is returned. If no peers are connected, returns zero.
     */
    public static int getMostCommonChainHeight(final List<Peer> peers) {
        if (peers.isEmpty())
            return 0;
        List<Integer> heights = new ArrayList<Integer>(peers.size());
        for (Peer peer : peers) heights.add((int) peer.getBestHeight());
        return Utils.maxOfMostFreq(heights);
    }

    /**
     * Given a list of Peers, return a Peer to be used as the download peer. If you don't want PeerGroup to manage
     * download peer statuses for you, just override this and always return null.
     */
    @Nullable
    protected Peer selectDownloadPeer(List<Peer> peers) {
        // Characteristics to select for in order of importance:
        //  - Chain height is reasonable (majority of nodes)
        //  - High enough protocol version for the features we want (but we'll settle for less)
        //  - Randomly, to try and spread the load.
        if (peers.isEmpty())
            return null;
        // Make sure we don't select a peer that is behind/synchronizing itself.
        int mostCommonChainHeight = getMostCommonChainHeight(peers);
        List<Peer> candidates = new ArrayList<Peer>();
        for (Peer peer : peers) {
            if (peer.getBestHeight() == mostCommonChainHeight) candidates.add(peer);
        }
        // Of the candidates, find the peers that meet the minimum protocol version we want to target. We could select
        // the highest version we've seen on the assumption that newer versions are always better but we don't want to
        // zap peers if they upgrade early. If we can't find any peers that have our preferred protocol version or
        // better then we'll settle for the highest we found instead.
        int highestVersion = 0, preferredVersion = 0;
        // If/when PREFERRED_VERSION is not equal to vMinRequiredProtocolVersion, reenable the last test in PeerGroupTest.downloadPeerSelection
        final int PREFERRED_VERSION = params.getProtocolVersionNum(NetworkParameters.ProtocolVersion.BLOOM_FILTER);
        for (Peer peer : candidates) {
            highestVersion = Math.max(peer.getPeerVersionMessage().clientVersion, highestVersion);
            preferredVersion = Math.min(highestVersion, PREFERRED_VERSION);
        }
        ArrayList<Peer> candidates2 = new ArrayList<Peer>(candidates.size());
        for (Peer peer : candidates) {
            if (peer.getPeerVersionMessage().clientVersion >= preferredVersion) {
                candidates2.add(peer);
            }
        }
        int index = (int) (Math.random() * candidates2.size());
        return candidates2.get(index);
    }

    /**
     * Returns the currently selected download peer. Bear in mind that it may have changed as soon as this method
     * returns. Can return null if no peer was selected.
     */
    public Peer getDownloadPeer() {
        lock.lock();
        try {
            return downloadPeer;
        } finally {
            lock.unlock();
        }
    }

    /**
     * Returns the {@link com.subgraph.orchid.TorClient} object for this peer group, if Tor is in use, null otherwise.
     */
    @Nullable
    public TorClient getTorClient() {
        return torClient;
    }

    /**
     * Returns the maximum number of {@link Peer}s to discover. This maximum is checked after
     * each {@link PeerDiscovery} so this max number can be surpassed.
     * @return the maximum number of peers to discover
     */
    public int getMaxPeersToDiscoverCount() {
        return vMaxPeersToDiscoverCount;
    }

    /**
     * Sets the maximum number of {@link Peer}s to discover. This maximum is checked after
     * each {@link PeerDiscovery} so this max number can be surpassed.
     * @param maxPeersToDiscoverCount the maximum number of peers to discover
     */
    public void setMaxPeersToDiscoverCount(int maxPeersToDiscoverCount) {
        this.vMaxPeersToDiscoverCount = maxPeersToDiscoverCount;
    }

    /** See {@link #setUseLocalhostPeerWhenPossible(boolean)} */
    public boolean getUseLocalhostPeerWhenPossible() {
        lock.lock();
        try {
            return useLocalhostPeerWhenPossible;
        } finally {
            lock.unlock();
        }
    }

    /**
     * When true (the default), PeerGroup will attempt to connect to a Bitcoin node running on localhost before
     * attempting to use the P2P network. If successful, only localhost will be used. This makes for a simple
     * and easy way for a user to upgrade a bitcoinj based app running in SPV mode to fully validating security.
     */
    public void setUseLocalhostPeerWhenPossible(boolean useLocalhostPeerWhenPossible) {
        lock.lock();
        try {
            this.useLocalhostPeerWhenPossible = useLocalhostPeerWhenPossible;
        } finally {
            lock.unlock();
        }
    }

    public boolean isRunning() {
        return vRunning;
    }

    /**
     * Can be used to disable Bloom filtering entirely, even in SPV mode. You are very unlikely to need this, it is
     * an optimisation for rare cases when full validation is not required but it's still more efficient to download
     * full blocks than filtered blocks.
     */
    public void setBloomFilteringEnabled(boolean bloomFilteringEnabled) {
        this.vBloomFilteringEnabled = bloomFilteringEnabled;
    }

    /** Returns whether the Bloom filtering protocol optimisation is in use: defaults to true. */
    public boolean isBloomFilteringEnabled() {
        return vBloomFilteringEnabled;
    }
}<|MERGE_RESOLUTION|>--- conflicted
+++ resolved
@@ -412,15 +412,11 @@
         onTransactionBroadastEventListeners = new CopyOnWriteArrayList<ListenerRegistration<OnTransactionBroadcastListener>>();
         runningBroadcasts = Collections.synchronizedSet(new HashSet<TransactionBroadcast>());
         bloomFilterMerger = new FilterMerger(DEFAULT_BLOOM_FILTER_FP_RATE);
-<<<<<<< HEAD
-
+        vMinRequiredProtocolVersion = params.getProtocolVersionNum(NetworkParameters.ProtocolVersion.BLOOM_FILTER);
         // Do not look for IP6 if system property set to prefer ip4
         if (Boolean.TRUE.toString().equals(System.getProperty("java.net.preferIPv4Stack"))) {
             ipv6Unreachable = true;
         }
-=======
-        vMinRequiredProtocolVersion = params.getProtocolVersionNum(NetworkParameters.ProtocolVersion.BLOOM_FILTER);
->>>>>>> 313e2c14
     }
 
     private CountDownLatch executorStartupLatch = new CountDownLatch(1);
