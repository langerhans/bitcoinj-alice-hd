--- conflicted
+++ resolved
@@ -48,7 +48,6 @@
 import java.io.*;
 import java.math.BigInteger;
 import java.util.*;
-
 import java.util.concurrent.*;
 import java.util.concurrent.atomic.*;
 import java.util.concurrent.locks.*;
@@ -1967,11 +1966,6 @@
 
         informConfidenceListenersIfNotReorganizing();
         checkState(isConsistent());
-<<<<<<< HEAD
-        // ALICE - saveLater rather than saveNow so as to improve replay / sync
-        saveLater();
-=======
-        // Optimization for the case where a block has tons of relevant transactions.
         saveLater();
         hardSaveOnNextBlock = true;
     }
@@ -2021,7 +2015,6 @@
             }
         }
         return false;
->>>>>>> 313e2c14
     }
 
     private void informConfidenceListenersIfNotReorganizing() {
@@ -2842,11 +2835,7 @@
      */
     public List<TransactionOutput> getWatchedOutputs(boolean excludeImmatureCoinbases) {
         lock.lock();
-<<<<<<< HEAD
-        keychainLock.lock();
-=======
         keyChainGroupLock.lock();
->>>>>>> 313e2c14
         try {
             LinkedList<TransactionOutput> candidates = Lists.newLinkedList();
             for (Transaction tx : Iterables.concat(unspent.values(), pending.values())) {
@@ -2864,11 +2853,7 @@
             }
             return candidates;
         } finally {
-<<<<<<< HEAD
-            keychainLock.unlock();
-=======
             keyChainGroupLock.unlock();
->>>>>>> 313e2c14
             lock.unlock();
         }
     }
@@ -3119,18 +3104,6 @@
         }
     }
 
-  /**
-   * Set the key creation time
-   * @param keyCreationTimeSeconds the key creation time in seconds
-   */
-  public void setEarliestKeyCreationTime(long keyCreationTimeSeconds) {
-          keychainLock.lock();
-          try {
-              keychain.setEarliestKeyCreationTime(keyCreationTimeSeconds);
-          } finally {
-              keychainLock.unlock();
-          }
-      }
     /** Returns the hash of the last seen best-chain block, or null if the wallet is too old to store this data. */
     @Nullable
     public Sha256Hash getLastBlockSeenHash() {
@@ -4241,11 +4214,7 @@
         UTXOProvider utxoProvider = checkNotNull(vUTXOProvider, "No UTXO provider has been set");
         List<UTXO> candidates = new ArrayList<UTXO>();
         List<ECKey> keys = getImportedKeys();
-<<<<<<< HEAD
-        keys.addAll(getActiveKeychain().getLeafKeys());
-=======
         keys.addAll(getActiveKeyChain().getLeafKeys());
->>>>>>> 313e2c14
         List<Address> addresses = new ArrayList<Address>();
         for (ECKey key : keys) {
             Address address = new Address(params, key.getPubKeyHash());
