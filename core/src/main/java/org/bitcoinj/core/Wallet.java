--- conflicted
+++ resolved
@@ -2633,10 +2633,6 @@
         pending.clear();
         dead.clear();
         transactions.clear();
-<<<<<<< HEAD
-=======
-
->>>>>>> c190a7ee
         myUnspents.clear();
     }
 
