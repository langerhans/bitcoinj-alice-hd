--- conflicted
+++ resolved
@@ -211,9 +211,6 @@
      * {@link #loadFromFile}.
      */
     public Wallet(NetworkParameters params) {
-<<<<<<< HEAD
-        this(params, new KeyChainGroup(params));
-=======
         this(Context.getOrCreate(params));
     }
 
@@ -224,7 +221,6 @@
      */
     public Wallet(Context context) {
         this(context, new KeyChainGroup(context.getParams()));
->>>>>>> 46fbc1aa
     }
 
   public static Wallet fromSeed(NetworkParameters params, DeterministicSeed seed) {
@@ -3887,7 +3883,14 @@
             return data != null && canSignFor(data.redeemScript);
         } else if (script.isSentToAddress()) {
             ECKey key = findKeyFromPubHash(script.getPubKeyHash());
-            return key != null && (key.isEncrypted() || key.hasPrivKey());
+
+            // ALICE: A Trezor based key (m/44h path) does not have a private key but can still 'sign for' the script
+            boolean isTrezorKey = false;
+            if (key instanceof DeterministicKey) {
+              DeterministicKey deterministicKey = (DeterministicKey)key;
+              isTrezorKey = deterministicKey.getPath() != null && !deterministicKey.getPath().isEmpty() && deterministicKey.getPath().get(0).equals(new ChildNumber(44 | ChildNumber.HARDENED_BIT));
+            }
+            return key != null && (key.isEncrypted() || key.hasPrivKey()) || isTrezorKey;
         } else if (script.isSentToMultiSig()) {
             for (ECKey pubkey : script.getPubKeys()) {
                 ECKey key = findKeyFromPubKey(pubkey.getPubKey());
