/*
 * Copyright 2013 Google Inc.
 *
 * Licensed under the Apache License, Version 2.0 (the "License");
 * you may not use this file except in compliance with the License.
 * You may obtain a copy of the License at
 *
 *    http://www.apache.org/licenses/LICENSE-2.0
 *
 * Unless required by applicable law or agreed to in writing, software
 * distributed under the License is distributed on an "AS IS" BASIS,
 * WITHOUT WARRANTIES OR CONDITIONS OF ANY KIND, either express or implied.
 * See the License for the specific language governing permissions and
 * limitations under the License.
 */

package org.bitcoinj.protocols.channels;

import org.bitcoinj.core.Coin;
import org.bitcoinj.core.ECKey;
import org.bitcoinj.core.InsufficientMoneyException;
import org.bitcoinj.core.Sha256Hash;
import org.bitcoinj.core.Utils;
import org.bitcoinj.core.Wallet;
import org.bitcoinj.net.NioClient;
import org.bitcoinj.net.ProtobufParser;
import com.google.common.util.concurrent.ListenableFuture;
import com.google.common.util.concurrent.SettableFuture;

import com.google.protobuf.ByteString;
import org.bitcoin.paymentchannel.Protos;
import org.spongycastle.crypto.params.KeyParameter;

import javax.annotation.Nullable;
import java.io.IOException;
import java.net.InetSocketAddress;

/**
 * A simple utility class that runs the micropayment protocol over a raw TCP socket using NIO, standalone.
 */
public class PaymentChannelClientConnection {
    // Various futures which will be completed later
    private final SettableFuture<PaymentChannelClientConnection> channelOpenFuture = SettableFuture.create();

    private final PaymentChannelClient channelClient;
    private final ProtobufParser<Protos.TwoWayChannelMessage> wireParser;

    /**
     * Attempts to open a new connection to and open a payment channel with the given host and port, blocking until the
     * connection is open. The server is requested to keep the channel open for
     * {@link org.bitcoinj.protocols.channels.PaymentChannelClient#DEFAULT_TIME_WINDOW}
     * seconds. If the server proposes a longer time the channel will be closed.
     *
     * @param server The host/port pair where the server is listening.
     * @param timeoutSeconds The connection timeout and read timeout during initialization. This should be large enough
     *                       to accommodate ECDSA signature operations and network latency.
     * @param wallet The wallet which will be paid from, and where completed transactions will be committed.
     *               Must be unencrypted. Must already have a {@link StoredPaymentChannelClientStates} object in its extensions set.
     * @param myKey A freshly generated keypair used for the multisig contract and refund output.
     * @param maxValue The maximum value this channel is allowed to request
     * @param serverId A unique ID which is used to attempt reopening of an existing channel.
     *                 This must be unique to the server, and, if your application is exposing payment channels to some
     *                 API, this should also probably encompass some caller UID to avoid applications opening channels
     *                 which were created by others.
     *
     * @throws IOException if there's an issue using the network.
     * @throws ValueOutOfRangeException if the balance of wallet is lower than maxValue.
     */
    public PaymentChannelClientConnection(InetSocketAddress server, int timeoutSeconds, Wallet wallet, ECKey myKey,
                                          Coin maxValue, String serverId) throws IOException, ValueOutOfRangeException {
        this(server, timeoutSeconds, wallet, myKey, maxValue, serverId,
                PaymentChannelClient.DEFAULT_TIME_WINDOW, null);
    }

    /**
     * Attempts to open a new connection to and open a payment channel with the given host and port, blocking until the
     * connection is open.  The server is requested to keep the channel open for {@param timeWindow}
     * seconds. If the server proposes a longer time the channel will be closed.
     *
     * @param server The host/port pair where the server is listening.
     * @param timeoutSeconds The connection timeout and read timeout during initialization. This should be large enough
     *                       to accommodate ECDSA signature operations and network latency.
     * @param wallet The wallet which will be paid from, and where completed transactions will be committed.
     *               Can be encrypted if user key is supplied when needed. Must already have a
     *               {@link StoredPaymentChannelClientStates} object in its extensions set.
     * @param myKey A freshly generated keypair used for the multisig contract and refund output.
     * @param maxValue The maximum value this channel is allowed to request
     * @param serverId A unique ID which is used to attempt reopening of an existing channel.
     *                 This must be unique to the server, and, if your application is exposing payment channels to some
     *                 API, this should also probably encompass some caller UID to avoid applications opening channels
     *                 which were created by others.
     * @param timeWindow The time in seconds, relative to now, on how long this channel should be kept open.
     * @param userKeySetup Key derived from a user password, used to decrypt myKey, if it is encrypted, during setup.
     *
     * @throws IOException if there's an issue using the network.
     * @throws ValueOutOfRangeException if the balance of wallet is lower than maxValue.
     */
    public PaymentChannelClientConnection(InetSocketAddress server, int timeoutSeconds, Wallet wallet, ECKey myKey,
                                          Coin maxValue, String serverId, final long timeWindow,
                                          @Nullable KeyParameter userKeySetup)
            throws IOException, ValueOutOfRangeException {
        // Glue the object which vends/ingests protobuf messages in order to manage state to the network object which
        // reads/writes them to the wire in length prefixed form.
<<<<<<< HEAD
        channelClient = new PaymentChannelClient(wallet, myKey, maxValue, Sha256Hash.of(serverId.getBytes()), timeWindow,
=======

        channelClient = new PaymentChannelClient(wallet, myKey, maxValue, Sha256Hash.hash(serverId.getBytes()), timeWindow,

>>>>>>> c190a7ee
                userKeySetup, new PaymentChannelClient.ClientConnection() {
            @Override
            public void sendToServer(Protos.TwoWayChannelMessage msg) {
                wireParser.write(msg);
            }

            @Override
            public void destroyConnection(PaymentChannelCloseException.CloseReason reason) {
                channelOpenFuture.setException(new PaymentChannelCloseException("Payment channel client requested that the connection be closed: " + reason, reason));
                wireParser.closeConnection();
            }

            @Override
            public boolean acceptExpireTime(long expireTime) {
                return expireTime <= (timeWindow + Utils.currentTimeSeconds() + 60);  // One extra minute to compensate for time skew and latency
            }

            @Override
            public void channelOpen(boolean wasInitiated) {
                wireParser.setSocketTimeout(0);
                // Inform the API user that we're done and ready to roll.
                channelOpenFuture.set(PaymentChannelClientConnection.this);
            }
        });

        // And glue back in the opposite direction - network to the channelClient.
        wireParser = new ProtobufParser<Protos.TwoWayChannelMessage>(new ProtobufParser.Listener<Protos.TwoWayChannelMessage>() {
            @Override
            public void messageReceived(ProtobufParser<Protos.TwoWayChannelMessage> handler, Protos.TwoWayChannelMessage msg) {
                try {
                    channelClient.receiveMessage(msg);
                } catch (InsufficientMoneyException e) {
                    // We should only get this exception during INITIATE, so channelOpen wasn't called yet.
                    channelOpenFuture.setException(e);
                }
            }

            @Override
            public void connectionOpen(ProtobufParser<Protos.TwoWayChannelMessage> handler) {
                channelClient.connectionOpen();
            }

            @Override
            public void connectionClosed(ProtobufParser<Protos.TwoWayChannelMessage> handler) {
                channelClient.connectionClosed();
                channelOpenFuture.setException(new PaymentChannelCloseException("The TCP socket died",
                        PaymentChannelCloseException.CloseReason.CONNECTION_CLOSED));
            }
        }, Protos.TwoWayChannelMessage.getDefaultInstance(), Short.MAX_VALUE, timeoutSeconds*1000);

        // Initiate the outbound network connection. We don't need to keep this around. The wireParser object will handle
        // things from here on out.
        new NioClient(server, wireParser, timeoutSeconds * 1000);
    }

    /**
     * <p>Gets a future which returns this when the channel is successfully opened, or throws an exception if there is
     * an error before the channel has reached the open state.</p>
     *
     * <p>After this future completes successfully, you may call
<<<<<<< HEAD
     * {@link PaymentChannelClientConnection#incrementPayment(Coin)} or
     * {@link PaymentChannelClientConnection#incrementPayment(Coin, com.google.protobuf.ByteString, KeyParameter)} to
     * begin paying the server.</p>
=======
     * {@link PaymentChannelClientConnection#incrementPayment(Coin)}.</p>
>>>>>>> c190a7ee
     */
    public ListenableFuture<PaymentChannelClientConnection> getChannelOpenFuture() {
        return channelOpenFuture;
    }

    /**
     * Increments the total value which we pay the server.
     *
     * @param size How many satoshis to increment the payment by (note: not the new total).
     * @throws ValueOutOfRangeException If the size is negative or would pay more than this channel's total value
     *                                  ({@link PaymentChannelClientConnection#state()}.getTotalValue())
     * @throws IllegalStateException If the channel has been closed or is not yet open
     *                               (see {@link PaymentChannelClientConnection#getChannelOpenFuture()} for the second)
     */
    public ListenableFuture<PaymentIncrementAck> incrementPayment(Coin size) throws ValueOutOfRangeException, IllegalStateException {
        return channelClient.incrementPayment(size, null, null);
    }
    /**
     * Increments the total value which we pay the server.
     *
     * @param size How many satoshis to increment the payment by (note: not the new total).
     * @param info Information about this payment increment, used to extend this protocol.
     * @throws ValueOutOfRangeException If the size is negative or would pay more than this channel's total value
     *                                  ({@link PaymentChannelClientConnection#state()}.getTotalValue())
     * @throws IllegalStateException If the channel has been closed or is not yet open
     *                               (see {@link PaymentChannelClientConnection#getChannelOpenFuture()} for the second)
     */
    /*
    public ListenableFuture<PaymentIncrementAck> incrementPayment(Coin size, ByteString info) throws ValueOutOfRangeException, IllegalStateException {
        return channelClient.incrementPayment(size, info, null);
    }
*/
    /**
     * Increments the total value which we pay the server.
     *
     * @param size How many satoshis to increment the payment by (note: not the new total).
     * @param info Information about this payment increment, used to extend this protocol.
     * @param userKey Key derived from a user password, needed for any signing when the wallet is encrypted.
     *                The wallet KeyCrypter is assumed.
     * @throws ValueOutOfRangeException If the size is negative or would pay more than this channel's total value
     *                                  ({@link PaymentChannelClientConnection#state()}.getTotalValue())
     * @throws IllegalStateException If the channel has been closed or is not yet open
     *                               (see {@link PaymentChannelClientConnection#getChannelOpenFuture()} for the second)
     */
    public ListenableFuture<PaymentIncrementAck> incrementPayment(Coin size,
                                                                  @Nullable ByteString info,
                                                                  @Nullable KeyParameter userKey)
            throws ValueOutOfRangeException, IllegalStateException {
        return channelClient.incrementPayment(size, info, userKey);
    }

    /**
     * <p>Gets the {@link PaymentChannelClientState} object which stores the current state of the connection with the
     * server.</p>
     *
     * <p>Note that if you call any methods which update state directly the server will not be notified and channel
     * initialization logic in the connection may fail unexpectedly.</p>
     */
    public PaymentChannelClientState state() {
        return channelClient.state();
    }

    /**
     * Closes the connection, notifying the server it should settle the channel by broadcasting the most recent payment
     * transaction.
     */
    public void settle() {
        // Shutdown is a little complicated.
        //
        // This call will cause the CLOSE message to be written to the wire, and then the destroyConnection() method that
        // we defined above will be called, which in turn will call wireParser.closeConnection(), which in turn will invoke
        // NioClient.closeConnection(), which will then close the socket triggering interruption of the network
        // thread it had created. That causes the background thread to die, which on its way out calls
        // ProtobufParser.connectionClosed which invokes the connectionClosed method we defined above which in turn
        // then configures the open-future correctly and closes the state object. Phew!
        try {
            channelClient.settle();
        } catch (IllegalStateException e) {
            // Already closed...oh well
        }
    }

    /**
     * Disconnects the network connection but doesn't request the server to settle the channel first (literally just
     * unplugs the network socket and marks the stored channel state as inactive).
     */
    public void disconnectWithoutSettlement() {
        wireParser.closeConnection();
    }
}<|MERGE_RESOLUTION|>--- conflicted
+++ resolved
@@ -101,13 +101,8 @@
             throws IOException, ValueOutOfRangeException {
         // Glue the object which vends/ingests protobuf messages in order to manage state to the network object which
         // reads/writes them to the wire in length prefixed form.
-<<<<<<< HEAD
+
         channelClient = new PaymentChannelClient(wallet, myKey, maxValue, Sha256Hash.of(serverId.getBytes()), timeWindow,
-=======
-
-        channelClient = new PaymentChannelClient(wallet, myKey, maxValue, Sha256Hash.hash(serverId.getBytes()), timeWindow,
-
->>>>>>> c190a7ee
                 userKeySetup, new PaymentChannelClient.ClientConnection() {
             @Override
             public void sendToServer(Protos.TwoWayChannelMessage msg) {
@@ -168,13 +163,10 @@
      * an error before the channel has reached the open state.</p>
      *
      * <p>After this future completes successfully, you may call
-<<<<<<< HEAD
+
      * {@link PaymentChannelClientConnection#incrementPayment(Coin)} or
      * {@link PaymentChannelClientConnection#incrementPayment(Coin, com.google.protobuf.ByteString, KeyParameter)} to
      * begin paying the server.</p>
-=======
-     * {@link PaymentChannelClientConnection#incrementPayment(Coin)}.</p>
->>>>>>> c190a7ee
      */
     public ListenableFuture<PaymentChannelClientConnection> getChannelOpenFuture() {
         return channelOpenFuture;
