--- conflicted
+++ resolved
@@ -21,11 +21,7 @@
     <parent>
         <groupId>org.bitcoinj</groupId>
         <artifactId>bitcoinj-parent</artifactId>
-<<<<<<< HEAD
         <version>0.13-alice-develop-SNAPSHOT</version>
-=======
-        <version>0.13-alice-SNAPSHOT</version>
->>>>>>> 46fbc1aa
     </parent>
     <modelVersion>4.0.0</modelVersion>
 
