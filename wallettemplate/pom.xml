<?xml version="1.0" encoding="UTF-8"?>
<project xmlns="http://maven.apache.org/POM/4.0.0"
         xmlns:xsi="http://www.w3.org/2001/XMLSchema-instance"
         xsi:schemaLocation="http://maven.apache.org/POM/4.0.0 http://maven.apache.org/xsd/maven-4.0.0.xsd">
    <modelVersion>4.0.0</modelVersion>
    <parent>
        <groupId>org.bitcoinj</groupId>
        <artifactId>bitcoinj-parent</artifactId>
<<<<<<< HEAD

        <version>0.13.3-alice-0.1.5</version>

=======
        <version>0.14-SNAPSHOT</version>
>>>>>>> 313e2c14
    </parent>

    <artifactId>wallettemplate</artifactId>
    <version>0.13-alice-SNAPSHOT</version>
    <name>bitcoinj Wallet-Template</name>

    <build>
        <plugins>
            <plugin>
                <groupId>org.apache.maven.plugins</groupId>
                <artifactId>maven-shade-plugin</artifactId>
                <executions>
                    <!-- Create the bundled JAR, it's easier for some people -->
                    <execution>
                        <phase>package</phase>
                        <goals>
                            <goal>shade</goal>
                        </goals>
                        <configuration>
                            <minimizeJar>false</minimizeJar>
                            <filters>
                                <filter>
                                    <!-- exclude signatures, the bundling process breaks them for some reason -->
                                    <artifact>*:*</artifact>
                                    <excludes>
                                        <exclude>META-INF/*.SF</exclude>
                                        <exclude>META-INF/*.DSA</exclude>
                                        <exclude>META-INF/*.RSA</exclude>
                                    </excludes>
                                </filter>
                            </filters>
                            <shadedArtifactAttached>true</shadedArtifactAttached>
                            <shadedClassifierName>bundled</shadedClassifierName>
                            <transformers>
                                <transformer implementation="org.apache.maven.plugins.shade.resource.ManifestResourceTransformer">
                                    <mainClass>${project.artifactId}.Main</mainClass>
                                </transformer>
                            </transformers>
                            <outputFile>target/${project.artifactId}-shaded.jar</outputFile>
                        </configuration>
                    </execution>
                </executions>
            </plugin>
        </plugins>
    </build>

    <dependencies>
        <dependency>
            <groupId>org.bitcoinj</groupId>
            <artifactId>bitcoinj-core</artifactId>
            <version>${project.parent.version}</version>
        </dependency>
        <dependency>
            <groupId>com.google.guava</groupId>
            <artifactId>guava</artifactId>
            <version>18.0</version>
        </dependency>
        <!-- Native Mac skin (there's also AeroFX, MetroFX, etc)
        <dependency>
            <groupId>com.aquafx-project</groupId>
            <artifactId>aquafx</artifactId>
            <version>0.1</version>
        </dependency>
        -->
        <dependency>
            <groupId>org.fxmisc.easybind</groupId>
            <artifactId>easybind</artifactId>
            <version>1.0.2</version>
        </dependency>
        <dependency>
            <groupId>de.jensd</groupId>
            <artifactId>fontawesomefx</artifactId>
            <version>8.0.0</version>
        </dependency>
        <dependency>
            <groupId>net.glxn</groupId>
            <artifactId>qrgen</artifactId>
            <version>1.3</version>
        </dependency>
    </dependencies>
</project><|MERGE_RESOLUTION|>--- conflicted
+++ resolved
@@ -6,17 +6,11 @@
     <parent>
         <groupId>org.bitcoinj</groupId>
         <artifactId>bitcoinj-parent</artifactId>
-<<<<<<< HEAD
-
-        <version>0.13.3-alice-0.1.5</version>
-
-=======
         <version>0.14-SNAPSHOT</version>
->>>>>>> 313e2c14
     </parent>
 
     <artifactId>wallettemplate</artifactId>
-    <version>0.13-alice-SNAPSHOT</version>
+    <version>0.14-alice-SNAPSHOT</version>
     <name>bitcoinj Wallet-Template</name>
 
     <build>
