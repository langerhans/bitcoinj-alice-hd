<?xml version="1.0" encoding="UTF-8"?>
<project xmlns="http://maven.apache.org/POM/4.0.0"
         xmlns:xsi="http://www.w3.org/2001/XMLSchema-instance"
         xsi:schemaLocation="http://maven.apache.org/POM/4.0.0 http://maven.apache.org/xsd/maven-4.0.0.xsd">
    <modelVersion>4.0.0</modelVersion>
    <parent>
        <groupId>org.bitcoinj</groupId>
        <artifactId>bitcoinj-parent</artifactId>
<<<<<<< HEAD
        <version>0.13.3</version>
=======
        <version>0.13-alice-SNAPSHOT</version>
>>>>>>> c190a7ee
    </parent>

    <artifactId>wallettemplate</artifactId>
    <version>0.13-alice-SNAPSHOT</version>
    <name>bitcoinj Wallet-Template</name>

    <build>
        <plugins>
            <plugin>
                <groupId>org.apache.maven.plugins</groupId>
                <artifactId>maven-shade-plugin</artifactId>
                <executions>
                    <!-- Create the bundled JAR, it's easier for some people -->
                    <execution>
                        <phase>package</phase>
                        <goals>
                            <goal>shade</goal>
                        </goals>
                        <configuration>
                            <minimizeJar>false</minimizeJar>
                            <filters>
                                <filter>
                                    <!-- exclude signatures, the bundling process breaks them for some reason -->
                                    <artifact>*:*</artifact>
                                    <excludes>
                                        <exclude>META-INF/*.SF</exclude>
                                        <exclude>META-INF/*.DSA</exclude>
                                        <exclude>META-INF/*.RSA</exclude>
                                    </excludes>
                                </filter>
                            </filters>
                            <shadedArtifactAttached>true</shadedArtifactAttached>
                            <shadedClassifierName>bundled</shadedClassifierName>
                            <transformers>
                                <transformer implementation="org.apache.maven.plugins.shade.resource.ManifestResourceTransformer">
                                    <mainClass>${project.artifactId}.Main</mainClass>
                                </transformer>
                            </transformers>
                            <outputFile>target/${project.artifactId}-shaded.jar</outputFile>
                        </configuration>
                    </execution>
                </executions>
            </plugin>
        </plugins>
    </build>

    <dependencies>
        <dependency>
            <groupId>org.bitcoinj</groupId>
            <artifactId>bitcoinj-core</artifactId>
            <version>${project.parent.version}</version>
        </dependency>
        <dependency>
            <groupId>com.google.guava</groupId>
            <artifactId>guava</artifactId>
            <version>16.0.1</version>
        </dependency>
        <!-- Native Mac skin (there's also AeroFX, MetroFX, etc)
        <dependency>
            <groupId>com.aquafx-project</groupId>
            <artifactId>aquafx</artifactId>
            <version>0.1</version>
        </dependency>
        -->
        <dependency>
            <groupId>org.fxmisc.easybind</groupId>
            <artifactId>easybind</artifactId>
            <version>1.0.2</version>
        </dependency>
        <dependency>
            <groupId>de.jensd</groupId>
            <artifactId>fontawesomefx</artifactId>
            <version>8.0.0</version>
        </dependency>
        <dependency>
            <groupId>net.glxn</groupId>
            <artifactId>qrgen</artifactId>
            <version>1.3</version>
        </dependency>
    </dependencies>
</project><|MERGE_RESOLUTION|>--- conflicted
+++ resolved
@@ -6,11 +6,9 @@
     <parent>
         <groupId>org.bitcoinj</groupId>
         <artifactId>bitcoinj-parent</artifactId>
-<<<<<<< HEAD
-        <version>0.13.3</version>
-=======
-        <version>0.13-alice-SNAPSHOT</version>
->>>>>>> c190a7ee
+
+        <version>0.13.3-alice-0.1.5</version>
+
     </parent>
 
     <artifactId>wallettemplate</artifactId>
